/*
 * Copyright 2022 Gamekins contributors
 *
 * Licensed under the Apache License, Version 2.0 (the "License");
 * you may not use this file except in compliance with the License.
 * You may obtain a copy of the License at

 * http://www.apache.org/licenses/LICENSE-2.0

 * Unless required by applicable law or agreed to in writing, software
 * distributed under the License is distributed on an "AS IS" BASIS,
 * WITHOUT WARRANTIES OR CONDITIONS OF ANY KIND, either express or implied.
 * See the License for the specific language governing permissions and
 * limitations under the License.
 */

package org.gamekins.util

import hudson.FilePath
import java.io.File
import java.io.Serializable
import jenkins.model.Jenkins
import java.nio.file.Path

/**
 * Object with constants for Gamekins and [Parameters] for generation.
 *
 * @author Philipp Straubinger
 * @since 0.4
 */
object Constants {

    /**
     * Object with key constants for configuration forms
     *
     * @author Matthias Rainer
     */
    object FormKeys
    {
        const val PROJECT_NAME = "project"

        const val ACTIVATED = "activated"

        const val SHOW_STATISTICS = "showStatistics"

        const val SHOW_LEADERBOARD = "showLeaderboard"

        const val SHOW_FOLDER_LEADERBOARD = "leaderboard"

<<<<<<< HEAD
    const val ERROR_UNKNOWN_GAME_PROPERTY = "Unknown Game Property"

    const val ERROR_GENERATION = "There was an error with generating a new challenge"
=======
        const val CHALLENGES_COUNT = "currentChallengesCount"
>>>>>>> 215580c0

        const val QUEST_COUNT = "currentQuestsCount"

        const val STORED_CHALLENGES_COUNT = "currentStoredChallengesCount"

        const val  CAN_SEND_CHALLENGE = "canSendChallenge"
    }

    /**
     * Object with default values
     *
     * @author Matthias Rainer
     */
    object Default
    {
        const val CURRENT_CHALLENGES = 3

        const val CURRENT_QUESTS = 1

        const val STORED_CHALLENGES = 2

        const val SEARCH_COMMIT_COUNT = 50
    }

    /**
     * Object with Error messages
     *
     * @author Matthias Rainer
     */
    object Error
    {
        const val UNEXPECTED = "Unexpected Error"

        const val GENERATION = "There was an error with generating a new challenge"

        const val NO_CHALLENGE_EXISTS = "The challenge does not exist"

        const val NO_USER_SIGNED_IN = "There is no user signed in"

        const val PARENT = "$UNEXPECTED: Parent job is null"

        const val RETRIEVING_PROPERTY = "Unexpected error while retrieving the property"

        const val SAVING = "There was an error with saving"

        const val NO_REASON = "Please insert your reason for rejection"

        const val REJECT_DUMMY = "Dummies cannot be rejected - please run another build"

        const val NO_TEAM_NAME = "Insert a name for the team"

        const val STORAGE_LIMIT = "Storage Limit reached"

        const val RECEIVER_IS_SELF = "Can't send challenges to yourself"

        const val USER_NOT_FOUND = "User not found"
    }

    const val EXISTS = " exists "

    const val NO_QUEST = "No quest could be generated. This could mean that none of the prerequisites was met, " +
            "please try again later."

    const val NOT_ACTIVATED = "[Gamekins] Not activated"

    const val NOT_SOLVED = "Not solved"

    const val NOTHING_DEVELOPED = "You haven't developed anything lately"

    const val REJECTED_QUEST = "Previous quest was rejected, please run a new build to generate a new quest"

    const val RUN_TOTAL_COUNT = 200

    val SONAR_JAVA_PLUGIN = pathToSonarJavaPlugin()

    const val TYPE_JSON = "application/json"

    const val TYPE_PLAIN = "text/plain"

    /**
     * Migrates a [HashMap] of constants to the class [Parameters].
     */
    fun constantsToParameters(constants: HashMap<String, String>): Parameters {
        val parameters = Parameters()
        if (constants["branch"] != null) parameters.branch = constants["branch"]!!
        if (constants["currentChallengesCount"] != null) parameters.currentChallengesCount =
            constants["currentChallengesCount"]!!.toInt()
        if (constants["generated"] != null) parameters.generated = constants["generated"]!!.toInt()
        if (constants["jacocoCSVPath"] != null) parameters.jacocoCSVPath = constants["jacocoCSVPath"]!!
        if (constants["jacocoResultsPath"] != null) parameters.jacocoResultsPath = constants["jacocoResultsPath"]!!
        if (constants["mocoJSONPath"] != null) parameters.mocoJSONPath = constants["mocoJSONPath"]!!
        if (constants["projectCoverage"] != null) parameters.projectCoverage = constants["projectCoverage"]!!.toDouble()
        if (constants["projectName"] != null) parameters.projectName = constants["projectName"]!!
        if (constants["projectTests"] != null) parameters.projectTests = constants["projectTests"]!!.toInt()
        if (constants["solved"] != null) parameters.solved = constants["solved"]!!.toInt()
        if (constants["workspace"] != null) parameters.workspace = FilePath(null, constants["workspace"]!!)
        return parameters
    }

    /**
     * Returns the path to the most recent jar file of the Sonar-Java-Plugin for SonarLint.
     */
    private fun pathToSonarJavaPlugin(): Path {
        val projectPath = System.getProperty("user.dir")
        var libFolder = File("$projectPath/target/lib")
        if (!libFolder.exists()) libFolder =
            File("${Jenkins.getInstanceOrNull()?.root?.absolutePath}/plugins/gamekins/WEB-INF/lib")
        val jars = libFolder.listFiles()!!.filter { it.nameWithoutExtension.contains("sonar-java-plugin") }
        return jars.last().toPath()
    }

    /**
     * The class representation of parameters during challenge generation.
     *
     * @author Philipp Straubinger
     * @since 0.4
     */
    class Parameters(
        var branch: String = "",
        var currentChallengesCount: Int = Default.CURRENT_CHALLENGES,
        var currentQuestsCount: Int = Default.CURRENT_QUESTS,
        var storedChallengesCount: Int = Default.STORED_CHALLENGES,
        var generated: Int = 0,
        var jacocoCSVPath: String = "",
        var jacocoResultsPath: String = "",
        var mocoJSONPath: String = "",
        var projectCoverage: Double = 0.0,
        var projectName: String = "",
        var projectTests: Int = 0,
        var solved: Int = 0,
        workspace: FilePath = FilePath(null, "")
    ) : Serializable {

        var remote: String = workspace.remote

        @Transient var workspace: FilePath = workspace
            set(value) {
                remote = value.remote
                field = value
            }

        /**
         * Called by Jenkins after the object has been created from his XML representation. Used for data migration.
         */
        @Suppress("unused", "SENSELESS_COMPARISON")
        private fun readResolve(): Any {
            if (remote == null) remote = ""
            if (workspace == null) workspace = FilePath(null, remote)
            if (currentQuestsCount == null) currentQuestsCount = Default.CURRENT_QUESTS
            return this
        }
    }
}<|MERGE_RESOLUTION|>--- conflicted
+++ resolved
@@ -47,13 +47,7 @@
 
         const val SHOW_FOLDER_LEADERBOARD = "leaderboard"
 
-<<<<<<< HEAD
-    const val ERROR_UNKNOWN_GAME_PROPERTY = "Unknown Game Property"
-
-    const val ERROR_GENERATION = "There was an error with generating a new challenge"
-=======
         const val CHALLENGES_COUNT = "currentChallengesCount"
->>>>>>> 215580c0
 
         const val QUEST_COUNT = "currentQuestsCount"
 
@@ -110,6 +104,8 @@
         const val RECEIVER_IS_SELF = "Can't send challenges to yourself"
 
         const val USER_NOT_FOUND = "User not found"
+
+        const val UNKNOWN_GAME_PROPERTY = "Unknown Game Property"
     }
 
     const val EXISTS = " exists "
