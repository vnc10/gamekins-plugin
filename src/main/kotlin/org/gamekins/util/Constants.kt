/*
 * Copyright 2022 Gamekins contributors
 *
 * Licensed under the Apache License, Version 2.0 (the "License");
 * you may not use this file except in compliance with the License.
 * You may obtain a copy of the License at

 * http://www.apache.org/licenses/LICENSE-2.0

 * Unless required by applicable law or agreed to in writing, software
 * distributed under the License is distributed on an "AS IS" BASIS,
 * WITHOUT WARRANTIES OR CONDITIONS OF ANY KIND, either express or implied.
 * See the License for the specific language governing permissions and
 * limitations under the License.
 */

package org.gamekins.util

import hudson.FilePath
import java.io.File
import java.io.Serializable
import jenkins.model.Jenkins
import java.nio.file.Path

/**
 * Object with constants for Gamekins and [Parameters] for generation.
 *
 * @author Philipp Straubinger
 * @since 0.4
 */
object Constants {

    /**
     * Object with key constants for configuration forms
     *
     * @author Matthias Rainer
     */
    object FormKeys
    {
        const val PROJECT_NAME = "project"

        const val ACTIVATED = "activated"

        const val SHOW_STATISTICS = "showStatistics"

        const val SHOW_LEADERBOARD = "showLeaderboard"

        const val SHOW_FOLDER_LEADERBOARD = "leaderboard"

        const val CHALLENGES_COUNT = "currentChallengesCount"

        const val QUEST_COUNT = "currentQuestsCount"

        const val STORED_CHALLENGES_COUNT = "currentStoredChallengesCount"

        const val  CAN_SEND_CHALLENGE = "canSendChallenge"
    }

    /**
     * Object with default values
     *
     * @author Matthias Rainer
     */
    object Default
    {
        const val CURRENT_CHALLENGES = 3

        const val CURRENT_QUESTS = 1

        const val STORED_CHALLENGES = 2

        const val SEARCH_COMMIT_COUNT = 50
    }

    /**
     * Object with Error messages
     *
     * @author Matthias Rainer
     */
    object Error
    {
        const val UNEXPECTED = "Unexpected Error"

        const val GENERATION = "There was an error with generating a new challenge"

        const val NO_CHALLENGE_EXISTS = "The challenge does not exist"

        const val NO_USER_SIGNED_IN = "There is no user signed in"

        const val PARENT = "$UNEXPECTED: Parent job is null"

        const val RETRIEVING_PROPERTY = "Unexpected error while retrieving the property"

        const val SAVING = "There was an error with saving"

        const val NO_REASON = "Please insert your reason for rejection"

        const val REJECT_DUMMY = "Dummies cannot be rejected - please run another build"

        const val NO_TEAM_NAME = "Insert a name for the team"

        const val STORAGE_LIMIT = "Storage Limit reached"

        const val RECEIVER_IS_SELF = "Can't send challenges to yourself"

        const val USER_NOT_FOUND = "User not found"
    }

    const val EXISTS = " exists "

    const val NO_QUEST = "No quest could be generated. This could mean that none of the prerequisites was met, " +
            "please try again later."

    const val NOT_ACTIVATED = "[Gamekins] Not activated"

    const val NOT_SOLVED = "Not solved"

    const val NOTHING_DEVELOPED = "You haven't developed anything lately"

    const val REJECTED_QUEST = "Previous quest was rejected, please run a new build to generate a new quest"

    const val RUN_TOTAL_COUNT = 200

    val SONAR_JAVA_PLUGIN = pathToSonarJavaPlugin()

    const val TYPE_JSON = "application/json"

    const val TYPE_PLAIN = "text/plain"

    /**
     * Migrates a [HashMap] of constants to the class [Parameters].
     */
    fun constantsToParameters(constants: HashMap<String, String>): Parameters {
        val parameters = Parameters()
        if (constants["branch"] != null) parameters.branch = constants["branch"]!!
        if (constants["currentChallengesCount"] != null) parameters.currentChallengesCount =
            constants["currentChallengesCount"]!!.toInt()
        if (constants["generated"] != null) parameters.generated = constants["generated"]!!.toInt()
        if (constants["jacocoCSVPath"] != null) parameters.jacocoCSVPath = constants["jacocoCSVPath"]!!
        if (constants["jacocoResultsPath"] != null) parameters.jacocoResultsPath = constants["jacocoResultsPath"]!!
        if (constants["mocoJSONPath"] != null) parameters.mocoJSONPath = constants["mocoJSONPath"]!!
        if (constants["projectCoverage"] != null) parameters.projectCoverage = constants["projectCoverage"]!!.toDouble()
        if (constants["projectName"] != null) parameters.projectName = constants["projectName"]!!
        if (constants["projectTests"] != null) parameters.projectTests = constants["projectTests"]!!.toInt()
        if (constants["solved"] != null) parameters.solved = constants["solved"]!!.toInt()
        if (constants["workspace"] != null) parameters.workspace = FilePath(null, constants["workspace"]!!)
        return parameters
    }

    /**
     * Returns the path to the most recent jar file of the Sonar-Java-Plugin for SonarLint.
     */
    private fun pathToSonarJavaPlugin(): Path {
        val projectPath = System.getProperty("user.dir")
        var libFolder = File("$projectPath/target/lib")
        if (!libFolder.exists()) libFolder =
            File("${Jenkins.getInstanceOrNull()?.root?.absolutePath}/plugins/gamekins/WEB-INF/lib")
        val jars = libFolder.listFiles()!!.filter { it.nameWithoutExtension.contains("sonar-java-plugin") }
        return jars.last().toPath()
    }

    /**
     * The class representation of parameters during challenge generation.
     *
     * @author Philipp Straubinger
     * @since 0.4
     */
    class Parameters(
        var branch: String = "",
<<<<<<< HEAD
        var currentChallengesCount: Int = DEFAULT_CURRENT_CHALLENGES,
        var currentQuestsCount: Int = DEFAULT_CURRENT_QUESTS,
        var storedChallengesCount: Int = DEFAULT_STORED_CHALLENGES,
        var searchCommitCount: Int = DEFAULT_SEARCH_COMMIT_COUNT,
=======
        var currentChallengesCount: Int = Default.CURRENT_CHALLENGES,
        var currentQuestsCount: Int = Default.CURRENT_QUESTS,
        var storedChallengesCount: Int = Default.STORED_CHALLENGES,
>>>>>>> 215580c0
        var generated: Int = 0,
        var jacocoCSVPath: String = "",
        var jacocoResultsPath: String = "",
        var mocoJSONPath: String = "",
        var projectCoverage: Double = 0.0,
        var projectName: String = "",
        var projectTests: Int = 0,
        var solved: Int = 0,
        workspace: FilePath = FilePath(null, "")
    ) : Serializable {

        var remote: String = workspace.remote

        @Transient var workspace: FilePath = workspace
            set(value) {
                remote = value.remote
                field = value
            }

        /**
         * Called by Jenkins after the object has been created from his XML representation. Used for data migration.
         */
        @Suppress("unused", "SENSELESS_COMPARISON")
        private fun readResolve(): Any {
            if (remote == null) remote = ""
            if (workspace == null) workspace = FilePath(null, remote)
            if (currentQuestsCount == null) currentQuestsCount = Default.CURRENT_QUESTS
            return this
        }
    }
}<|MERGE_RESOLUTION|>--- conflicted
+++ resolved
@@ -167,16 +167,10 @@
      */
     class Parameters(
         var branch: String = "",
-<<<<<<< HEAD
-        var currentChallengesCount: Int = DEFAULT_CURRENT_CHALLENGES,
-        var currentQuestsCount: Int = DEFAULT_CURRENT_QUESTS,
-        var storedChallengesCount: Int = DEFAULT_STORED_CHALLENGES,
-        var searchCommitCount: Int = DEFAULT_SEARCH_COMMIT_COUNT,
-=======
         var currentChallengesCount: Int = Default.CURRENT_CHALLENGES,
         var currentQuestsCount: Int = Default.CURRENT_QUESTS,
         var storedChallengesCount: Int = Default.STORED_CHALLENGES,
->>>>>>> 215580c0
+        var searchCommitCount: Int = Default.SEARCH_COMMIT_COUNT,
         var generated: Int = 0,
         var jacocoCSVPath: String = "",
         var jacocoResultsPath: String = "",
