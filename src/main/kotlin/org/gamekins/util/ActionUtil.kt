/*
 * Copyright 2022 Gamekins contributors
 *
 * Licensed under the Apache License, Version 2.0 (the "License");
 * you may not use this file except in compliance with the License.
 * You may obtain a copy of the License at

 * http://www.apache.org/licenses/LICENSE-2.0

 * Unless required by applicable law or agreed to in writing, software
 * distributed under the License is distributed on an "AS IS" BASIS,
 * WITHOUT WARRANTIES OR CONDITIONS OF ANY KIND, either express or implied.
 * See the License for the specific language governing permissions and
 * limitations under the License.
 */

package org.gamekins.util

import com.cloudbees.hudson.plugins.folder.Folder
import hudson.FilePath
import hudson.model.AbstractItem
import hudson.model.AbstractProject
import hudson.model.User
import hudson.tasks.MailAddressResolver
import hudson.tasks.Mailer
import hudson.util.FormValidation
import org.gamekins.GameUserProperty
import org.gamekins.challenge.Challenge
import org.gamekins.challenge.ChallengeFactory
import org.gamekins.challenge.DummyChallenge
import org.gamekins.challenge.quest.Quest
import org.gamekins.file.FileDetails
import org.gamekins.property.GameFolderProperty
import org.gamekins.property.GameJobProperty
import org.gamekins.property.GameMultiBranchProperty
import org.gamekins.util.Constants.Parameters
import org.jenkinsci.plugins.workflow.multibranch.WorkflowMultiBranchProject
import java.io.IOException
import java.util.*
import javax.mail.Message
import javax.mail.MessagingException
import javax.mail.Transport
import javax.mail.internet.InternetAddress
import javax.mail.internet.MimeMessage

/**
 * Util object for interaction with actions.
 *
 * @author Philipp Straubinger
 * @since 0.1
 */
object ActionUtil {

    /**
     * Rejects a [Challenge] with the String representation [reject] and a [reason] and generates a new one
     * if possible.
     */
    fun doRejectChallenge(job: AbstractItem, reject: String, reason: String): FormValidation {
        var rejectReason = reason
        if (rejectReason.isEmpty()) return FormValidation.error(Constants.Error.NO_REASON)
        if (rejectReason.matches(Regex("\\s+"))) rejectReason = "No reason provided"

        val user: User = User.current()
                ?: return FormValidation.error(Constants.Error.NO_USER_SIGNED_IN)
        val property = user.getProperty(GameUserProperty::class.java)
                ?: return FormValidation.error(Constants.Error.RETRIEVING_PROPERTY)

        val projectName = job.fullName
        var challenge: Challenge? = null
        for (chal in property.getCurrentChallenges(projectName)) {
            if (chal.toEscapedString() == reject) {
                challenge = chal
                break
            }
        }

        if (challenge == null) return FormValidation.error(Constants.Error.NO_CHALLENGE_EXISTS)
        if (challenge is DummyChallenge) return FormValidation.error(Constants.Error.REJECT_DUMMY)
        property.rejectChallenge(projectName, challenge, rejectReason)

        val generatedText = generateChallengeAfterRejection(challenge, user, property, job)

        try {
            user.save()
            job.save()
        } catch (e: IOException) {
            e.printStackTrace()
            return FormValidation.error(Constants.Error.SAVING)
        }

        return FormValidation.ok("Challenge rejected$generatedText")
    }

    /**
     * Rejects a [Quest] with the String representation [reject] and a [reason].
     */
    fun doRejectQuest(job: AbstractItem, reject: String, reason: String): FormValidation {
        var rejectReason = reason
        if (rejectReason.isEmpty()) return FormValidation.error(Constants.Error.NO_REASON)
        if (rejectReason.matches(Regex("\\s+"))) rejectReason = "No reason provided"

        val user: User = User.current()
            ?: return FormValidation.error(Constants.Error.NO_USER_SIGNED_IN)
        val property = user.getProperty(GameUserProperty::class.java)
            ?: return FormValidation.error(Constants.Error.RETRIEVING_PROPERTY)

        val projectName = job.fullName
        var quest: Quest? = null
        for (ques in property.getCurrentQuests(projectName)) {
            if (ques.toString() == reject) {
                quest = ques
                break
            }
        }

        if (quest == null) return FormValidation.error("The quest does not exist")
        if (quest.name == Constants.NO_QUEST || quest.name == Constants.REJECTED_QUEST) {
            return FormValidation.error(Constants.Error.REJECT_DUMMY)
        }
        property.rejectQuest(projectName, quest, rejectReason)
        property.newQuest(projectName, Quest(Constants.REJECTED_QUEST, arrayListOf()))

        try {
            user.save()
            job.save()
        } catch (e: IOException) {
            e.printStackTrace()
            return FormValidation.error(Constants.Error.SAVING)
        }

        return FormValidation.ok("Quest rejected")
    }

    /**
     * Restores a [Challenge] with the String representation [reject].
     */
    fun doRestoreChallenge(job: AbstractItem, reject: String): FormValidation {
        val user: User = User.current()
            ?: return FormValidation.error(Constants.Error.NO_USER_SIGNED_IN)
        val property = user.getProperty(GameUserProperty::class.java)
            ?: return FormValidation.error(Constants.Error.RETRIEVING_PROPERTY)

        val projectName = job.fullName
        var challenge: Challenge? = null
        for ((chal, _) in property.getRejectedChallenges(projectName)) {
            if (chal.toEscapedString() == reject) {
                challenge = chal
                break
            }
        }

        if (challenge == null) return FormValidation.error(Constants.Error.NO_CHALLENGE_EXISTS)

        property.restoreChallenge(projectName, challenge)

        try {
            user.save()
            job.save()
        } catch (e: IOException) {
            e.printStackTrace()
            return FormValidation.error(Constants.Error.SAVING)
        }

        return FormValidation.ok("Challenge restored")
    }

    /**
     * Stores a [Challenge] with the String representation [store] and generates a new one
     * if possible.
     */
    fun doStoreChallenge(job: AbstractItem, store: String): FormValidation {
        val user: User = User.current()
            ?: return FormValidation.error(Constants.Error.NO_USER_SIGNED_IN)
        val property = user.getProperty(GameUserProperty::class.java)
            ?: return FormValidation.error(Constants.Error.RETRIEVING_PROPERTY)

        val projectName = job.fullName
        var challenge: Challenge? = null
        for (chal in property.getCurrentChallenges(projectName)) {
            if (chal.toEscapedString() == store) {
                challenge = chal
                break
            }
        }

        if (challenge == null) return FormValidation.error(Constants.Error.NO_CHALLENGE_EXISTS)
        if (challenge is DummyChallenge) return FormValidation.error("Dummies cannot be stored " +
                "- please run another build")

        if (property.getStoredChallenges(projectName).size >=
            (job as AbstractProject<*, *>).getProperty(GameJobProperty::class.java).currentStoredChallengesCount)
<<<<<<< HEAD
            return FormValidation.error(Constants.Error.STORAGE_LIMIT)
=======
            return FormValidation.error(Constants.ERROR_STORAGE_CAPACITY_REACHED)
>>>>>>> 95ff438d

        property.storeChallenge(projectName, challenge)

        val generatedText = generateChallengeAfterRejection(challenge, user, property, job)

        try {
            user.save()
            job.save()
        } catch (e: IOException) {
            e.printStackTrace()
            return FormValidation.error(Constants.Error.SAVING)
        }

        return FormValidation.ok("Challenge stored$generatedText")
    }

    /**
     * Unshelves a [Challenge] with the String representation [store].
     */
    fun doUndoStoreChallenge(job: AbstractItem, store: String): FormValidation {
        val user: User = User.current()
            ?: return FormValidation.error(Constants.Error.NO_USER_SIGNED_IN)
        val property = user.getProperty(GameUserProperty::class.java)
            ?: return FormValidation.error(Constants.Error.RETRIEVING_PROPERTY)

        val projectName = job.fullName
        var challenge: Challenge? = null
        for (chal in property.getStoredChallenges(projectName)) {
            if (chal.toEscapedString() == store) {
                challenge = chal
                break
            }
        }

        if (challenge == null) return FormValidation.error(Constants.Error.NO_CHALLENGE_EXISTS)

        property.undoStoreChallenge(projectName, challenge)

        try {
            user.save()
            job.save()
        } catch (e: IOException) {
            e.printStackTrace()
            return FormValidation.error(Constants.Error.SAVING)
        }

        return FormValidation.ok("Challenge restored")
    }

    /**
     * Sends a [Challenge] with the String representation [send] to [to].
     */
    fun doSendChallenge(job: AbstractItem, send: String, to: String): FormValidation {
        val user: User = User.current()
            ?: return FormValidation.error(Constants.ERROR_NO_USER_SIGNED_IN)
        val property = user.getProperty(GameUserProperty::class.java)
            ?: return FormValidation.error(Constants.ERROR_RETRIEVING_PROPERTY)

        val projectName = job.fullName
        var challenge: Challenge? = null
        for (chal in property.getStoredChallenges(projectName)) {
            if (chal.toEscapedString() == send) {
                challenge = chal
                break
            }
        }

        if (challenge == null) return FormValidation.error(Constants.ERROR_NO_CHALLENGE_EXISTS)

        val other: User = User.get(to, false, Collections.EMPTY_MAP)
            ?: return FormValidation.error(Constants.ERROR_USER_NOT_FOUND)
        val otherProperty = other.getProperty(GameUserProperty::class.java)
            ?: return FormValidation.error(Constants.ERROR_RETRIEVING_PROPERTY)

        if (user == other)
            return FormValidation.error(Constants.ERROR_RECEIVER_IS_SELF)

        if (otherProperty.getStoredChallenges(job.fullName).size >=
            (job as AbstractProject<*, *>).getProperty(GameJobProperty::class.java).currentStoredChallengesCount)
            return FormValidation.error(Constants.ERROR_STORAGE_CAPACITY_REACHED)
        property.removeStoredChallenge(projectName, challenge)
        otherProperty.addStoredChallenge(projectName, challenge)

        try {
            user.save()
            other.save()
            job.save()
        } catch (e: IOException) {
            e.printStackTrace()
            return FormValidation.error(Constants.ERROR_SAVING)
        }

        val mailer = Mailer.descriptor()
        if (other.getProperty(GameUserProperty::class.java).getNotifications()) {
            val mail = MailAddressResolver.resolve(other)
            val msg = MimeMessage(mailer.createSession())
            msg.subject = "New Gamekins Challenge"
            msg.setFrom(InternetAddress("challenges@gamekins.org", "Gamekins"))
            msg.sentDate = Date()
            msg.addRecipient(Message.RecipientType.TO, Mailer.stringToAddress(mail, mailer.charset))
            msg.setText(generateMailText(projectName, challenge, other, user, job))
            try {
                Transport.send(msg)
            } catch (e: MessagingException) {
                e.printStackTrace()
            }
        }

        return FormValidation.ok("Challenge sent")
    }

    /**
     * Generates the mail text for receiving a challenge.
     */
    private fun generateMailText(projectName: String, challenge: Challenge, receiver: User, sender: User, job: AbstractProject<*, *>): String {
        var text = "Hello ${receiver.fullName},\n\n"
        text += "you have received a new challenge:\n\n"
        text += "Project: $projectName\n"
        text += "Sender: ${sender.fullName}\n"
        text += "Challenge: ${challenge.getName()}\n"

        text += "\nThe challenge is not immediately active and has to be unshelved from storage first.\n\n"
        text += "View the leaderboard on ${job.absoluteUrl}leaderboard/\n"
        val property = PropertyUtil.retrieveGameProperty(job)
        if (property is GameJobProperty || property is GameMultiBranchProperty) {
            if (job.parent is Folder
                && (job.parent as Folder).properties.get(GameFolderProperty::class.java).leaderboard) {
                text += "View the comprehensive leaderboard on " +
                        "${(job.parent as Folder).absoluteUrl}leaderboard/\n"
            }
            if (job.parent is WorkflowMultiBranchProject
                && (job.parent as WorkflowMultiBranchProject).parent is Folder
                && ((job.parent as WorkflowMultiBranchProject).parent as Folder)
                    .properties.get(GameFolderProperty::class.java).leaderboard) {
                text += "View the comprehensive leaderboard on " +
                        "${((job.parent as WorkflowMultiBranchProject).parent as Folder)
                            .absoluteUrl}leaderboard/\n"
            }
        }


        return text
    }

    /**
     * Generates a new Challenge according to the information in [challenge] for a [user] after rejection. Only
     * possible if the constants are set in the [challenge] (may not be after updating the plugin) and the workspace
     * is on the local machine.
     */
    @JvmStatic
    fun generateChallengeAfterRejection(challenge: Challenge, user: User, property: GameUserProperty,
                                        job: AbstractItem): String {

        val parameters = challenge.getParameters()
        var generatedText = ": No additional Challenge generated"
        if (!parameters.workspace.exists()) {
            parameters.workspace = FilePath(null, parameters.remote.replace(parameters.branch, "master"))
        }

        if (parameters.currentChallengesCount <= property.getCurrentChallenges(parameters.projectName).size)
        {
            generatedText += " (Enough Challenges already)"
        }
        else if (parameters.workspace.exists()) {
            val classes = PublisherUtil.retrieveLastChangedSourceAndTestFiles(
                Constants.Default.SEARCH_COMMIT_COUNT, parameters)
            generatedText = ": New Challenge generated"

            if (classes.isNotEmpty()) {
                generateAndUpdate(user, property, job, parameters, ArrayList(classes))
            } else {
                property.newChallenge(parameters.projectName, DummyChallenge(parameters, Constants.Error.GENERATION))
            }
        } else {
            generatedText += " (Workspace deleted or on remote machine)"
        }

        return generatedText
    }

    /**
     * Generates a new [Challenge] and updates the Statistics
     */
    private fun generateAndUpdate(user: User, property: GameUserProperty, job: AbstractItem,
                                  parameters: Parameters, files: ArrayList<FileDetails>) {
        val generated = ChallengeFactory.generateNewChallenges(
            user, property, parameters, files, maxChallenges = parameters.currentChallengesCount
        )
        val branch = if (parameters.remote.contains(parameters.branch.toRegex()))
            parameters.branch else "master"
        PropertyUtil.retrieveGameProperty(job)?.getStatistics()
                ?.addGeneratedAfterRejection(branch, generated)
    }
}<|MERGE_RESOLUTION|>--- conflicted
+++ resolved
@@ -189,11 +189,7 @@
 
         if (property.getStoredChallenges(projectName).size >=
             (job as AbstractProject<*, *>).getProperty(GameJobProperty::class.java).currentStoredChallengesCount)
-<<<<<<< HEAD
             return FormValidation.error(Constants.Error.STORAGE_LIMIT)
-=======
-            return FormValidation.error(Constants.ERROR_STORAGE_CAPACITY_REACHED)
->>>>>>> 95ff438d
 
         property.storeChallenge(projectName, challenge)
 
@@ -248,9 +244,9 @@
      */
     fun doSendChallenge(job: AbstractItem, send: String, to: String): FormValidation {
         val user: User = User.current()
-            ?: return FormValidation.error(Constants.ERROR_NO_USER_SIGNED_IN)
-        val property = user.getProperty(GameUserProperty::class.java)
-            ?: return FormValidation.error(Constants.ERROR_RETRIEVING_PROPERTY)
+            ?: return FormValidation.error(Constants.Error.NO_USER_SIGNED_IN)
+        val property = user.getProperty(GameUserProperty::class.java)
+            ?: return FormValidation.error(Constants.Error.RETRIEVING_PROPERTY)
 
         val projectName = job.fullName
         var challenge: Challenge? = null
@@ -261,19 +257,19 @@
             }
         }
 
-        if (challenge == null) return FormValidation.error(Constants.ERROR_NO_CHALLENGE_EXISTS)
+        if (challenge == null) return FormValidation.error(Constants.Error.NO_CHALLENGE_EXISTS)
 
         val other: User = User.get(to, false, Collections.EMPTY_MAP)
-            ?: return FormValidation.error(Constants.ERROR_USER_NOT_FOUND)
+            ?: return FormValidation.error(Constants.Error.USER_NOT_FOUND)
         val otherProperty = other.getProperty(GameUserProperty::class.java)
-            ?: return FormValidation.error(Constants.ERROR_RETRIEVING_PROPERTY)
+            ?: return FormValidation.error(Constants.Error.RETRIEVING_PROPERTY)
 
         if (user == other)
-            return FormValidation.error(Constants.ERROR_RECEIVER_IS_SELF)
+            return FormValidation.error(Constants.Error.RECEIVER_IS_SELF)
 
         if (otherProperty.getStoredChallenges(job.fullName).size >=
             (job as AbstractProject<*, *>).getProperty(GameJobProperty::class.java).currentStoredChallengesCount)
-            return FormValidation.error(Constants.ERROR_STORAGE_CAPACITY_REACHED)
+            return FormValidation.error(Constants.Error.STORAGE_LIMIT)
         property.removeStoredChallenge(projectName, challenge)
         otherProperty.addStoredChallenge(projectName, challenge)
 
@@ -283,7 +279,7 @@
             job.save()
         } catch (e: IOException) {
             e.printStackTrace()
-            return FormValidation.error(Constants.ERROR_SAVING)
+            return FormValidation.error(Constants.Error.SAVING)
         }
 
         val mailer = Mailer.descriptor()
