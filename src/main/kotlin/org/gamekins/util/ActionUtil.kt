/*
 * Copyright 2022 Gamekins contributors
 *
 * Licensed under the Apache License, Version 2.0 (the "License");
 * you may not use this file except in compliance with the License.
 * You may obtain a copy of the License at

 * http://www.apache.org/licenses/LICENSE-2.0

 * Unless required by applicable law or agreed to in writing, software
 * distributed under the License is distributed on an "AS IS" BASIS,
 * WITHOUT WARRANTIES OR CONDITIONS OF ANY KIND, either express or implied.
 * See the License for the specific language governing permissions and
 * limitations under the License.
 */

package org.gamekins.util

import hudson.FilePath
import hudson.model.AbstractItem
import hudson.model.AbstractProject
import hudson.model.User
import hudson.util.FormValidation
import org.gamekins.GameUserProperty
import org.gamekins.challenge.Challenge
import org.gamekins.challenge.ChallengeFactory
import org.gamekins.challenge.DummyChallenge
import org.gamekins.challenge.quest.Quest
<<<<<<< HEAD
import org.gamekins.file.FileDetails
=======
import org.gamekins.file.SourceFileDetails
import org.gamekins.property.GameJobProperty
>>>>>>> 1b35cd80
import org.gamekins.util.Constants.Parameters
import java.io.IOException

/**
 * Util object for interaction with actions.
 *
 * @author Philipp Straubinger
 * @since 0.1
 */
object ActionUtil {

    /**
     * Rejects a [Challenge] with the String representation [reject] and a [reason] and generates a new one
     * if possible.
     */
    fun doRejectChallenge(job: AbstractItem, reject: String, reason: String): FormValidation {
        var rejectReason = reason
        if (rejectReason.isEmpty()) return FormValidation.error("Please insert your reason for rejection")
        if (rejectReason.matches(Regex("\\s+"))) rejectReason = "No reason provided"

        val user: User = User.current()
                ?: return FormValidation.error("There is no user signed in")
        val property = user.getProperty(GameUserProperty::class.java)
                ?: return FormValidation.error("Unexpected error while retrieving the property")

        val projectName = job.fullName
        var challenge: Challenge? = null
        for (chal in property.getCurrentChallenges(projectName)) {
            if (chal.toEscapedString() == reject) {
                challenge = chal
                break
            }
        }

        if (challenge == null) return FormValidation.error("The challenge does not exist")
        if (challenge is DummyChallenge) return FormValidation.error("Dummies cannot be rejected " +
                "- please run another build")
        property.rejectChallenge(projectName, challenge, rejectReason)

        val generatedText = generateChallengeAfterRejection(challenge, user, property, job)

        try {
            user.save()
            job.save()
        } catch (e: IOException) {
            e.printStackTrace()
            return FormValidation.error("Unexpected error while saving")
        }

        return FormValidation.ok("Challenge rejected$generatedText")
    }

    /**
     * Rejects a [Quest] with the String representation [reject] and a [reason].
     */
    fun doRejectQuest(job: AbstractItem, reject: String, reason: String): FormValidation {
        var rejectReason = reason
        if (rejectReason.isEmpty()) return FormValidation.error("Please insert your reason for rejection")
        if (rejectReason.matches(Regex("\\s+"))) rejectReason = "No reason provided"

        val user: User = User.current()
            ?: return FormValidation.error("There is no user signed in")
        val property = user.getProperty(GameUserProperty::class.java)
            ?: return FormValidation.error("Unexpected error while retrieving the property")

        val projectName = job.fullName
        var quest: Quest? = null
        for (ques in property.getCurrentQuests(projectName)) {
            if (ques.toString() == reject) {
                quest = ques
                break
            }
        }

        if (quest == null) return FormValidation.error("The quest does not exist")
        if (quest.name == Constants.NO_QUEST || quest.name == Constants.REJECTED_QUEST) {
            return FormValidation.error("Dummies cannot be rejected - please run another build")
        }
        property.rejectQuest(projectName, quest, rejectReason)
        property.newQuest(projectName, Quest(Constants.REJECTED_QUEST, arrayListOf()))

        try {
            user.save()
            job.save()
        } catch (e: IOException) {
            e.printStackTrace()
            return FormValidation.error("Unexpected error while saving")
        }

        return FormValidation.ok("Quest rejected")
    }

    /**
     * Restores a [Challenge] with the String representation [reject].
     */
    fun doRestoreChallenge(job: AbstractItem, reject: String): FormValidation {
        val user: User = User.current()
            ?: return FormValidation.error("There is no user signed in")
        val property = user.getProperty(GameUserProperty::class.java)
            ?: return FormValidation.error("Unexpected error while retrieving the property")

        val projectName = job.fullName
        var challenge: Challenge? = null
        for ((chal, _) in property.getRejectedChallenges(projectName)) {
            if (chal.toEscapedString() == reject) {
                challenge = chal
                break
            }
        }

        if (challenge == null) return FormValidation.error("The challenge does not exist")

        property.restoreChallenge(projectName, challenge)

        try {
            user.save()
            job.save()
        } catch (e: IOException) {
            e.printStackTrace()
            return FormValidation.error("Unexpected error while saving")
        }

        return FormValidation.ok("Challenge restored")
    }

    /**
     * Stores a [Challenge] with the String representation [store] and generates a new one
     * if possible.
     */
    fun doStoreChallenge(job: AbstractItem, store: String): FormValidation {
        val user: User = User.current()
            ?: return FormValidation.error("There is no user signed in")
        val property = user.getProperty(GameUserProperty::class.java)
            ?: return FormValidation.error("Unexpected error while retrieving the property")

        val projectName = job.fullName
        var challenge: Challenge? = null
        for (chal in property.getCurrentChallenges(projectName)) {
            if (chal.toEscapedString() == store) {
                challenge = chal
                break
            }
        }

        if (challenge == null) return FormValidation.error("The challenge does not exist")
        if (challenge is DummyChallenge) return FormValidation.error("Dummies cannot be stored " +
                "- please run another build")

        if (property.getStoredChallenges(projectName).size >=
            (job as AbstractProject<*, *>).getProperty(GameJobProperty::class.java).storedChallengesCount)
            return FormValidation.error("Storage Limit reached")

        property.storeChallenge(projectName, challenge)

        val generatedText = generateChallengeAfterRejection(challenge, user, property, job)

        try {
            user.save()
            job.save()
        } catch (e: IOException) {
            e.printStackTrace()
            return FormValidation.error("Unexpected error while saving")
        }

        return FormValidation.ok("Challenge stored$generatedText")
    }

    /**
     * Unshelves a [Challenge] with the String representation [store].
     */
    fun doUndoStoreChallenge(job: AbstractItem, store: String): FormValidation {
        val user: User = User.current()
            ?: return FormValidation.error("There is no user signed in")
        val property = user.getProperty(GameUserProperty::class.java)
            ?: return FormValidation.error("Unexpected error while retrieving the property")

        val projectName = job.fullName
        var challenge: Challenge? = null
        for (chal in property.getStoredChallenges(projectName)) {
            if (chal.toEscapedString() == store) {
                challenge = chal
                break
            }
        }

        if (challenge == null) return FormValidation.error("The challenge does not exist")

        property.undoStoreChallenge(projectName, challenge)

        try {
            user.save()
            job.save()
        } catch (e: IOException) {
            e.printStackTrace()
            return FormValidation.error("Unexpected error while saving")
        }

        return FormValidation.ok("Challenge restored")
    }

    /**
     * Generates a new Challenge according to the information in [challenge] for a [user] after rejection. Only
     * possible if the constants are set in the [challenge] (may not be after updating the plugin) and the workspace
     * is on the local machine.
     */
    @JvmStatic
    fun generateChallengeAfterRejection(challenge: Challenge, user: User, property: GameUserProperty,
                                        job: AbstractItem): String {

        val parameters = challenge.getParameters()
        var generatedText = ": No additional Challenge generated"
        if (!parameters.workspace.exists()) {
            parameters.workspace = FilePath(null, parameters.remote.replace(parameters.branch, "master"))
        }

<<<<<<< HEAD
        if (parameters.workspace.exists()) {
            val classes = PublisherUtil.retrieveLastChangedSourceAndTestFiles(
=======
        if (parameters.currentChallengesCount <= property.getCurrentChallenges(parameters.projectName).size)
        {
            generatedText += " (Enough Challenges already)"
        }
        else if (parameters.workspace.exists()) {
            val classes = PublisherUtil.retrieveLastChangedClasses(
>>>>>>> 1b35cd80
                Constants.DEFAULT_SEARCH_COMMIT_COUNT, parameters)
            generatedText = ": New Challenge generated"

            if (classes.isNotEmpty()) {
                generateAndUpdate(user, property, job, parameters, ArrayList(classes))
            } else {
                property.newChallenge(parameters.projectName, DummyChallenge(parameters, Constants.ERROR_GENERATION))
            }
        } else {
            generatedText += " (Workspace deleted or on remote machine)"
        }

        return generatedText
    }

    /**
     * Generates a new [Challenge] and updates the Statistics
     */
    private fun generateAndUpdate(user: User, property: GameUserProperty, job: AbstractItem,
                                  parameters: Parameters, files: ArrayList<FileDetails>) {
        val generated = ChallengeFactory.generateNewChallenges(
            user, property, parameters, files, maxChallenges = parameters.currentChallengesCount
        )
        val branch = if (parameters.remote.contains(parameters.branch.toRegex()))
            parameters.branch else "master"
        PropertyUtil.retrieveGameProperty(job)?.getStatistics()
                ?.addGeneratedAfterRejection(branch, generated)
    }
}<|MERGE_RESOLUTION|>--- conflicted
+++ resolved
@@ -26,12 +26,8 @@
 import org.gamekins.challenge.ChallengeFactory
 import org.gamekins.challenge.DummyChallenge
 import org.gamekins.challenge.quest.Quest
-<<<<<<< HEAD
 import org.gamekins.file.FileDetails
-=======
-import org.gamekins.file.SourceFileDetails
 import org.gamekins.property.GameJobProperty
->>>>>>> 1b35cd80
 import org.gamekins.util.Constants.Parameters
 import java.io.IOException
 
@@ -247,17 +243,12 @@
             parameters.workspace = FilePath(null, parameters.remote.replace(parameters.branch, "master"))
         }
 
-<<<<<<< HEAD
-        if (parameters.workspace.exists()) {
-            val classes = PublisherUtil.retrieveLastChangedSourceAndTestFiles(
-=======
         if (parameters.currentChallengesCount <= property.getCurrentChallenges(parameters.projectName).size)
         {
             generatedText += " (Enough Challenges already)"
         }
         else if (parameters.workspace.exists()) {
-            val classes = PublisherUtil.retrieveLastChangedClasses(
->>>>>>> 1b35cd80
+            val classes = PublisherUtil.retrieveLastChangedSourceAndTestFiles(
                 Constants.DEFAULT_SEARCH_COMMIT_COUNT, parameters)
             generatedText = ": New Challenge generated"
 
