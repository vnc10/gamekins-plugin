/*
 * Copyright 2022 Gamekins contributors
 *
 * Licensed under the Apache License, Version 2.0 (the "License");
 * you may not use this file except in compliance with the License.
 * You may obtain a copy of the License at

 * http://www.apache.org/licenses/LICENSE-2.0

 * Unless required by applicable law or agreed to in writing, software
 * distributed under the License is distributed on an "AS IS" BASIS,
 * WITHOUT WARRANTIES OR CONDITIONS OF ANY KIND, either express or implied.
 * See the License for the specific language governing permissions and
 * limitations under the License.
 */

package org.gamekins.util

import hudson.FilePath
import hudson.model.AbstractItem
import hudson.model.AbstractProject
import hudson.model.User
import hudson.util.FormValidation
import org.gamekins.GameUserProperty
import org.gamekins.challenge.Challenge
import org.gamekins.challenge.ChallengeFactory
import org.gamekins.challenge.DummyChallenge
import org.gamekins.challenge.quest.Quest
import org.gamekins.file.FileDetails
import org.gamekins.property.GameJobProperty
import org.gamekins.util.Constants.Parameters
import java.io.IOException
import java.util.*

/**
 * Util object for interaction with actions.
 *
 * @author Philipp Straubinger
 * @since 0.1
 */
object ActionUtil {

    /**
     * Rejects a [Challenge] with the String representation [reject] and a [reason] and generates a new one
     * if possible.
     */
    fun doRejectChallenge(job: AbstractItem, reject: String, reason: String): FormValidation {
        var rejectReason = reason
        if (rejectReason.isEmpty()) return FormValidation.error(Constants.Error.NO_REASON)
        if (rejectReason.matches(Regex("\\s+"))) rejectReason = "No reason provided"

        val user: User = User.current()
                ?: return FormValidation.error(Constants.Error.NO_USER_SIGNED_IN)
        val property = user.getProperty(GameUserProperty::class.java)
                ?: return FormValidation.error(Constants.Error.RETRIEVING_PROPERTY)

        val projectName = job.fullName
        var challenge: Challenge? = null
        for (chal in property.getCurrentChallenges(projectName)) {
            if (chal.toEscapedString() == reject) {
                challenge = chal
                break
            }
        }

        if (challenge == null) return FormValidation.error(Constants.Error.NO_CHALLENGE_EXISTS)
        if (challenge is DummyChallenge) return FormValidation.error(Constants.Error.REJECT_DUMMY)
        property.rejectChallenge(projectName, challenge, rejectReason)

        val generatedText = generateChallengeAfterRejection(challenge, user, property, job)

        try {
            user.save()
            job.save()
        } catch (e: IOException) {
            e.printStackTrace()
            return FormValidation.error(Constants.Error.SAVING)
        }

        return FormValidation.ok("Challenge rejected$generatedText")
    }

    /**
     * Rejects a [Quest] with the String representation [reject] and a [reason].
     */
    fun doRejectQuest(job: AbstractItem, reject: String, reason: String): FormValidation {
        var rejectReason = reason
        if (rejectReason.isEmpty()) return FormValidation.error(Constants.Error.NO_REASON)
        if (rejectReason.matches(Regex("\\s+"))) rejectReason = "No reason provided"

        val user: User = User.current()
            ?: return FormValidation.error(Constants.Error.NO_USER_SIGNED_IN)
        val property = user.getProperty(GameUserProperty::class.java)
            ?: return FormValidation.error(Constants.Error.RETRIEVING_PROPERTY)

        val projectName = job.fullName
        var quest: Quest? = null
        for (ques in property.getCurrentQuests(projectName)) {
            if (ques.toString() == reject) {
                quest = ques
                break
            }
        }

        if (quest == null) return FormValidation.error("The quest does not exist")
        if (quest.name == Constants.NO_QUEST || quest.name == Constants.REJECTED_QUEST) {
            return FormValidation.error(Constants.Error.REJECT_DUMMY)
        }
        property.rejectQuest(projectName, quest, rejectReason)
        property.newQuest(projectName, Quest(Constants.REJECTED_QUEST, arrayListOf()))

        try {
            user.save()
            job.save()
        } catch (e: IOException) {
            e.printStackTrace()
            return FormValidation.error(Constants.Error.SAVING)
        }

        return FormValidation.ok("Quest rejected")
    }

    /**
     * Restores a [Challenge] with the String representation [reject].
     */
    fun doRestoreChallenge(job: AbstractItem, reject: String): FormValidation {
        val user: User = User.current()
            ?: return FormValidation.error(Constants.Error.NO_USER_SIGNED_IN)
        val property = user.getProperty(GameUserProperty::class.java)
            ?: return FormValidation.error(Constants.Error.RETRIEVING_PROPERTY)

        val projectName = job.fullName
        var challenge: Challenge? = null
        for ((chal, _) in property.getRejectedChallenges(projectName)) {
            if (chal.toEscapedString() == reject) {
                challenge = chal
                break
            }
        }

        if (challenge == null) return FormValidation.error(Constants.Error.NO_CHALLENGE_EXISTS)

        property.restoreChallenge(projectName, challenge)

        try {
            user.save()
            job.save()
        } catch (e: IOException) {
            e.printStackTrace()
            return FormValidation.error(Constants.Error.SAVING)
        }

        return FormValidation.ok("Challenge restored")
    }

    /**
     * Stores a [Challenge] with the String representation [store] and generates a new one
     * if possible.
     */
    fun doStoreChallenge(job: AbstractItem, store: String): FormValidation {
        val user: User = User.current()
            ?: return FormValidation.error(Constants.Error.NO_USER_SIGNED_IN)
        val property = user.getProperty(GameUserProperty::class.java)
            ?: return FormValidation.error(Constants.Error.RETRIEVING_PROPERTY)

        val projectName = job.fullName
        var challenge: Challenge? = null
        for (chal in property.getCurrentChallenges(projectName)) {
            if (chal.toEscapedString() == store) {
                challenge = chal
                break
            }
        }

        if (challenge == null) return FormValidation.error(Constants.Error.NO_CHALLENGE_EXISTS)
        if (challenge is DummyChallenge) return FormValidation.error("Dummies cannot be stored " +
                "- please run another build")

        if (property.getStoredChallenges(projectName).size >=
            (job as AbstractProject<*, *>).getProperty(GameJobProperty::class.java).currentStoredChallengesCount)
            return FormValidation.error(Constants.Error.STORAGE_LIMIT)

        property.storeChallenge(projectName, challenge)

        val generatedText = generateChallengeAfterRejection(challenge, user, property, job)

        try {
            user.save()
            job.save()
        } catch (e: IOException) {
            e.printStackTrace()
            return FormValidation.error(Constants.Error.SAVING)
        }

        return FormValidation.ok("Challenge stored$generatedText")
    }

    /**
     * Unshelves a [Challenge] with the String representation [store].
     */
    fun doUndoStoreChallenge(job: AbstractItem, store: String): FormValidation {
        val user: User = User.current()
            ?: return FormValidation.error(Constants.Error.NO_USER_SIGNED_IN)
        val property = user.getProperty(GameUserProperty::class.java)
            ?: return FormValidation.error(Constants.Error.RETRIEVING_PROPERTY)

        val projectName = job.fullName
        var challenge: Challenge? = null
        for (chal in property.getStoredChallenges(projectName)) {
            if (chal.toEscapedString() == store) {
                challenge = chal
                break
            }
        }

        if (challenge == null) return FormValidation.error(Constants.Error.NO_CHALLENGE_EXISTS)

        property.undoStoreChallenge(projectName, challenge)

        try {
            user.save()
            job.save()
        } catch (e: IOException) {
            e.printStackTrace()
            return FormValidation.error(Constants.Error.SAVING)
        }

        return FormValidation.ok("Challenge restored")
    }

    /**
     * Sends a [Challenge] with the String representation [send] to [to].
     */
    fun doSendChallenge(job: AbstractItem, send: String, to: String): FormValidation {
        val user: User = User.current()
            ?: return FormValidation.error(Constants.Error.NO_USER_SIGNED_IN)
        val property = user.getProperty(GameUserProperty::class.java)
            ?: return FormValidation.error(Constants.Error.RETRIEVING_PROPERTY)

        val projectName = job.fullName
        var challenge: Challenge? = null
        for (chal in property.getStoredChallenges(projectName)) {
            if (chal.toEscapedString() == send) {
                challenge = chal
                break
            }
        }

        if (challenge == null) return FormValidation.error(Constants.Error.NO_CHALLENGE_EXISTS)

        val other: User = User.get(to, false, Collections.EMPTY_MAP)
            ?: return FormValidation.error(Constants.Error.USER_NOT_FOUND)
        val otherProperty = other.getProperty(GameUserProperty::class.java)
            ?: return FormValidation.error(Constants.Error.RETRIEVING_PROPERTY)

        if (user == other)
            return FormValidation.error(Constants.Error.RECEIVER_IS_SELF)

        if (otherProperty.getStoredChallenges(job.fullName).size >=
            (job as AbstractProject<*, *>).getProperty(GameJobProperty::class.java).currentStoredChallengesCount)
            return FormValidation.error(Constants.Error.STORAGE_LIMIT)
        property.removeStoredChallenge(projectName, challenge)
        otherProperty.addStoredChallenge(projectName, challenge)

        try {
            user.save()
            other.save()
            job.save()
        } catch (e: IOException) {
            e.printStackTrace()
            return FormValidation.error(Constants.Error.SAVING)
        }

        if (other.getProperty(GameUserProperty::class.java).getNotifications()) {
            MailUtil.sendMail(other, "New Gamekins Challenge", "challenges@gamekins.org", "Gamekins",
                generateMailText(projectName, challenge, other, user, job))
        }

        return FormValidation.ok("Challenge sent")
    }

    /**
     * Generates the mail text for receiving a challenge.
     */
    private fun generateMailText(projectName: String, challenge: Challenge, receiver: User, sender: User, job: AbstractProject<*, *>): String {
        var text = "Hello ${receiver.fullName},\n\n"
        text += "you have received a new challenge:\n\n"
        text += "Project: $projectName\n"
        text += "Sender: ${sender.fullName}\n"
        text += "Challenge: ${challenge.getName()}\n"

        text += "\nThe challenge is not immediately active and has to be unshelved from storage first.\n\n"
        text += MailUtil.generateViewLeaderboardText(job)

        return text
    }

    /**
     * Generates a new Challenge according to the information in [challenge] for a [user] after rejection. Only
     * possible if the constants are set in the [challenge] (may not be after updating the plugin) and the workspace
     * is on the local machine.
     */
    @JvmStatic
    fun generateChallengeAfterRejection(challenge: Challenge, user: User, property: GameUserProperty,
                                        job: AbstractItem): String {

        val parameters = challenge.getParameters()
        var generatedText = ": No additional Challenge generated"
        if (!parameters.workspace.exists()) {
            parameters.workspace = FilePath(null, parameters.remote.replace(parameters.branch, "master"))
        }

        if (parameters.currentChallengesCount <= property.getCurrentChallenges(parameters.projectName).size)
        {
            generatedText += " (Enough Challenges already)"
        }
        else if (parameters.workspace.exists()) {
<<<<<<< HEAD
            val classes = PublisherUtil.retrieveLastChangedSourceAndTestFiles(parameters)
=======
            val classes = PublisherUtil.retrieveLastChangedSourceAndTestFiles(
                Constants.Default.SEARCH_COMMIT_COUNT, parameters)
>>>>>>> 215580c0
            generatedText = ": New Challenge generated"

            if (classes.isNotEmpty()) {
                generateAndUpdate(user, property, job, parameters, ArrayList(classes))
            } else {
                property.newChallenge(parameters.projectName, DummyChallenge(parameters, Constants.Error.GENERATION))
            }
        } else {
            generatedText += " (Workspace deleted or on remote machine)"
        }

        return generatedText
    }

    /**
     * Generates a new [Challenge] and updates the Statistics
     */
    private fun generateAndUpdate(user: User, property: GameUserProperty, job: AbstractItem,
                                  parameters: Parameters, files: ArrayList<FileDetails>) {
        val generated = ChallengeFactory.generateNewChallenges(
            user, property, parameters, files, maxChallenges = parameters.currentChallengesCount
        )
        val branch = if (parameters.remote.contains(parameters.branch.toRegex()))
            parameters.branch else "master"
        PropertyUtil.retrieveGameProperty(job)?.getStatistics()
                ?.addGeneratedAfterRejection(branch, generated)
    }
}<|MERGE_RESOLUTION|>--- conflicted
+++ resolved
@@ -315,12 +315,7 @@
             generatedText += " (Enough Challenges already)"
         }
         else if (parameters.workspace.exists()) {
-<<<<<<< HEAD
             val classes = PublisherUtil.retrieveLastChangedSourceAndTestFiles(parameters)
-=======
-            val classes = PublisherUtil.retrieveLastChangedSourceAndTestFiles(
-                Constants.Default.SEARCH_COMMIT_COUNT, parameters)
->>>>>>> 215580c0
             generatedText = ": New Challenge generated"
 
             if (classes.isNotEmpty()) {
