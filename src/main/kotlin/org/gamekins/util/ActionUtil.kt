/*
 * Copyright 2022 Gamekins contributors
 *
 * Licensed under the Apache License, Version 2.0 (the "License");
 * you may not use this file except in compliance with the License.
 * You may obtain a copy of the License at

 * http://www.apache.org/licenses/LICENSE-2.0

 * Unless required by applicable law or agreed to in writing, software
 * distributed under the License is distributed on an "AS IS" BASIS,
 * WITHOUT WARRANTIES OR CONDITIONS OF ANY KIND, either express or implied.
 * See the License for the specific language governing permissions and
 * limitations under the License.
 */

package org.gamekins.util

import hudson.FilePath
import hudson.model.AbstractItem
import hudson.model.User
import hudson.util.FormValidation
import org.gamekins.GameUserProperty
import org.gamekins.challenge.Challenge
import org.gamekins.challenge.ChallengeFactory
import org.gamekins.challenge.DummyChallenge
import org.gamekins.challenge.quest.Quest
import org.gamekins.file.FileDetails
import org.gamekins.property.GameJobProperty
import org.gamekins.util.Constants.Parameters
import java.io.IOException
import java.util.*

/**
 * Util object for interaction with actions.
 *
 * @author Philipp Straubinger
 * @since 0.1
 */
object ActionUtil {

    /**
     * Rejects a [Challenge] with the String representation [reject] and a [reason] and generates a new one
     * if possible.
     */
    fun doRejectChallenge(job: AbstractItem, reject: String, reason: String): FormValidation {
        var rejectReason = reason
        if (rejectReason.isEmpty()) return FormValidation.error(Constants.Error.NO_REASON)
        if (rejectReason.matches(Regex("\\s+"))) rejectReason = "No reason provided"

        val user: User = User.current()
                ?: return FormValidation.error(Constants.Error.NO_USER_SIGNED_IN)
        val property = user.getProperty(GameUserProperty::class.java)
                ?: return FormValidation.error(Constants.Error.RETRIEVING_PROPERTY)

        val projectName = job.fullName
        var challenge: Challenge? = null
        for (chal in property.getCurrentChallenges(projectName)) {
            if (chal.toEscapedString() == reject) {
                challenge = chal
                break
            }
        }

        if (challenge == null) return FormValidation.error(Constants.Error.NO_CHALLENGE_EXISTS)
        if (challenge is DummyChallenge) return FormValidation.error(Constants.Error.REJECT_DUMMY)
        property.rejectChallenge(projectName, challenge, rejectReason)

        val generatedText = generateChallengeAfterRejection(challenge, user, property, job)

        try {
            user.save()
            job.save()
        } catch (e: IOException) {
            e.printStackTrace()
            return FormValidation.error(Constants.Error.SAVING)
        }

        return FormValidation.ok("Challenge rejected$generatedText")
    }

    /**
     * Rejects a [Quest] with the String representation [reject] and a [reason].
     */
    fun doRejectQuest(job: AbstractItem, reject: String, reason: String): FormValidation {
        var rejectReason = reason
        if (rejectReason.isEmpty()) return FormValidation.error(Constants.Error.NO_REASON)
        if (rejectReason.matches(Regex("\\s+"))) rejectReason = "No reason provided"

        val user: User = User.current()
            ?: return FormValidation.error(Constants.Error.NO_USER_SIGNED_IN)
        val property = user.getProperty(GameUserProperty::class.java)
            ?: return FormValidation.error(Constants.Error.RETRIEVING_PROPERTY)

        val projectName = job.fullName
        var quest: Quest? = null
        for (ques in property.getCurrentQuests(projectName)) {
            if (ques.toString() == reject) {
                quest = ques
                break
            }
        }

        if (quest == null) return FormValidation.error("The quest does not exist")
        if (quest.name == Constants.NO_QUEST || quest.name == Constants.REJECTED_QUEST) {
            return FormValidation.error(Constants.Error.REJECT_DUMMY)
        }
        property.rejectQuest(projectName, quest, rejectReason)
        property.newQuest(projectName, Quest(Constants.REJECTED_QUEST, arrayListOf()))

        try {
            user.save()
            job.save()
        } catch (e: IOException) {
            e.printStackTrace()
            return FormValidation.error(Constants.Error.SAVING)
        }

        return FormValidation.ok("Quest rejected")
    }

    /**
     * Restores a [Challenge] with the String representation [reject].
     */
    fun doRestoreChallenge(job: AbstractItem, reject: String): FormValidation {
        val user: User = User.current()
            ?: return FormValidation.error(Constants.Error.NO_USER_SIGNED_IN)
        val property = user.getProperty(GameUserProperty::class.java)
            ?: return FormValidation.error(Constants.Error.RETRIEVING_PROPERTY)

        val projectName = job.fullName
        var challenge: Challenge? = null
        for ((chal, _) in property.getRejectedChallenges(projectName)) {
            if (chal.toEscapedString() == reject) {
                challenge = chal
                break
            }
        }

        if (challenge == null) return FormValidation.error(Constants.Error.NO_CHALLENGE_EXISTS)

        property.restoreChallenge(projectName, challenge)

        try {
            user.save()
            job.save()
        } catch (e: IOException) {
            e.printStackTrace()
            return FormValidation.error(Constants.Error.SAVING)
        }

        return FormValidation.ok("Challenge restored")
    }

    /**
     * Stores a [Challenge] with the String representation [store] and generates a new one
     * if possible.
     */
    fun doStoreChallenge(job: AbstractItem, store: String): FormValidation {
        val user: User = User.current()
            ?: return FormValidation.error(Constants.Error.NO_USER_SIGNED_IN)
        val property = user.getProperty(GameUserProperty::class.java)
            ?: return FormValidation.error(Constants.Error.RETRIEVING_PROPERTY)

        val projectName = job.fullName
        var challenge: Challenge? = null
        for (chal in property.getCurrentChallenges(projectName)) {
            if (chal.toEscapedString() == store) {
                challenge = chal
                break
            }
        }

        if (challenge == null) return FormValidation.error(Constants.Error.NO_CHALLENGE_EXISTS)
        if (challenge is DummyChallenge) return FormValidation.error("Dummies cannot be stored " +
                "- please run another build")

<<<<<<< HEAD
        val currentStoredChallengesCount : Int =
            when (val gameProperty = PropertyUtil.retrieveGameProperty(job)) {
                is GameMultiBranchProperty -> gameProperty.currentStoredChallengesCount
                is GameJobProperty -> gameProperty.currentStoredChallengesCount
                else -> -1
            }
        if (currentStoredChallengesCount == -1)
            return FormValidation.error(Constants.ERROR_UNKNOWN_GAME_PROPERTY)
        if (property.getStoredChallenges(projectName).size >= currentStoredChallengesCount)
            return FormValidation.error(Constants.ERROR_STORAGE_CAPACITY_REACHED)
=======
        if (property.getStoredChallenges(projectName).size >=
            (job as AbstractProject<*, *>).getProperty(GameJobProperty::class.java).currentStoredChallengesCount)
            return FormValidation.error(Constants.Error.STORAGE_LIMIT)
>>>>>>> 215580c0

        property.storeChallenge(projectName, challenge)

        val generatedText = generateChallengeAfterRejection(challenge, user, property, job)

        try {
            user.save()
            job.save()
        } catch (e: IOException) {
            e.printStackTrace()
            return FormValidation.error(Constants.Error.SAVING)
        }

        return FormValidation.ok("Challenge stored$generatedText")
    }

    /**
     * Unshelves a [Challenge] with the String representation [store].
     */
    fun doUndoStoreChallenge(job: AbstractItem, store: String): FormValidation {
        val user: User = User.current()
            ?: return FormValidation.error(Constants.Error.NO_USER_SIGNED_IN)
        val property = user.getProperty(GameUserProperty::class.java)
            ?: return FormValidation.error(Constants.Error.RETRIEVING_PROPERTY)

        val projectName = job.fullName
        var challenge: Challenge? = null
        for (chal in property.getStoredChallenges(projectName)) {
            if (chal.toEscapedString() == store) {
                challenge = chal
                break
            }
        }

        if (challenge == null) return FormValidation.error(Constants.Error.NO_CHALLENGE_EXISTS)

        property.undoStoreChallenge(projectName, challenge)

        try {
            user.save()
            job.save()
        } catch (e: IOException) {
            e.printStackTrace()
            return FormValidation.error(Constants.Error.SAVING)
        }

        return FormValidation.ok("Challenge restored")
    }

    /**
     * Sends a [Challenge] with the String representation [send] to [to].
     */
    fun doSendChallenge(job: AbstractItem, send: String, to: String): FormValidation {
        val user: User = User.current()
            ?: return FormValidation.error(Constants.Error.NO_USER_SIGNED_IN)
        val property = user.getProperty(GameUserProperty::class.java)
            ?: return FormValidation.error(Constants.Error.RETRIEVING_PROPERTY)

        val projectName = job.fullName
        var challenge: Challenge? = null
        for (chal in property.getStoredChallenges(projectName)) {
            if (chal.toEscapedString() == send) {
                challenge = chal
                break
            }
        }

        if (challenge == null) return FormValidation.error(Constants.Error.NO_CHALLENGE_EXISTS)

        val other: User = User.get(to, false, Collections.EMPTY_MAP)
            ?: return FormValidation.error(Constants.Error.USER_NOT_FOUND)
        val otherProperty = other.getProperty(GameUserProperty::class.java)
            ?: return FormValidation.error(Constants.Error.RETRIEVING_PROPERTY)

        if (user == other)
            return FormValidation.error(Constants.Error.RECEIVER_IS_SELF)

<<<<<<< HEAD
        val currentStoredChallengesCount : Int =
            when (val gameProperty = PropertyUtil.retrieveGameProperty(job)) {
                is GameMultiBranchProperty -> gameProperty.currentStoredChallengesCount
                is GameJobProperty -> gameProperty.currentStoredChallengesCount
                else -> -1
            }
        if (currentStoredChallengesCount == -1)
            return FormValidation.error(Constants.ERROR_UNKNOWN_GAME_PROPERTY)
        if (otherProperty.getStoredChallenges(job.fullName).size >= currentStoredChallengesCount)
            return FormValidation.error(Constants.ERROR_STORAGE_CAPACITY_REACHED)
=======
        if (otherProperty.getStoredChallenges(job.fullName).size >=
            (job as AbstractProject<*, *>).getProperty(GameJobProperty::class.java).currentStoredChallengesCount)
            return FormValidation.error(Constants.Error.STORAGE_LIMIT)
>>>>>>> 215580c0
        property.removeStoredChallenge(projectName, challenge)
        otherProperty.addStoredChallenge(projectName, challenge)

        try {
            user.save()
            other.save()
            job.save()
        } catch (e: IOException) {
            e.printStackTrace()
            return FormValidation.error(Constants.Error.SAVING)
        }

        if (other.getProperty(GameUserProperty::class.java).getNotifications()) {
            MailUtil.sendMail(other, "New Gamekins Challenge", "challenges@gamekins.org", "Gamekins",
                generateMailText(projectName, challenge, other, user, job))
        }

        return FormValidation.ok("Challenge sent")
    }

    /**
     * Generates the mail text for receiving a challenge.
     */
    private fun generateMailText(projectName: String, challenge: Challenge, receiver: User, sender: User, job: AbstractItem): String {
        var text = "Hello ${receiver.fullName},\n\n"
        text += "you have received a new challenge:\n\n"
        text += "Project: $projectName\n"
        text += "Sender: ${sender.fullName}\n"
        text += "Challenge: ${challenge.getName()}\n"

        text += "\nThe challenge is not immediately active and has to be unshelved from storage first.\n\n"
        text += MailUtil.generateViewLeaderboardText(job)

        return text
    }

    /**
     * Generates a new Challenge according to the information in [challenge] for a [user] after rejection. Only
     * possible if the constants are set in the [challenge] (may not be after updating the plugin) and the workspace
     * is on the local machine.
     */
    @JvmStatic
    fun generateChallengeAfterRejection(challenge: Challenge, user: User, property: GameUserProperty,
                                        job: AbstractItem): String {

        val parameters = challenge.getParameters()
        var generatedText = ": No additional Challenge generated"
        if (!parameters.workspace.exists()) {
            parameters.workspace = FilePath(null, parameters.remote.replace(parameters.branch, "master"))
        }

        if (parameters.currentChallengesCount <= property.getCurrentChallenges(parameters.projectName).size)
        {
            generatedText += " (Enough Challenges already)"
        }
        else if (parameters.workspace.exists()) {
            val classes = PublisherUtil.retrieveLastChangedSourceAndTestFiles(
                Constants.Default.SEARCH_COMMIT_COUNT, parameters)
            generatedText = ": New Challenge generated"

            if (classes.isNotEmpty()) {
                generateAndUpdate(user, property, job, parameters, ArrayList(classes))
            } else {
                property.newChallenge(parameters.projectName, DummyChallenge(parameters, Constants.Error.GENERATION))
            }
        } else {
            generatedText += " (Workspace deleted or on remote machine)"
        }

        return generatedText
    }

    /**
     * Generates a new [Challenge] and updates the Statistics
     */
    private fun generateAndUpdate(user: User, property: GameUserProperty, job: AbstractItem,
                                  parameters: Parameters, files: ArrayList<FileDetails>) {
        val generated = ChallengeFactory.generateNewChallenges(
            user, property, parameters, files, maxChallenges = parameters.currentChallengesCount
        )
        val branch = if (parameters.remote.contains(parameters.branch.toRegex()))
            parameters.branch else "master"
        PropertyUtil.retrieveGameProperty(job)?.getStatistics()
                ?.addGeneratedAfterRejection(branch, generated)
    }
}<|MERGE_RESOLUTION|>--- conflicted
+++ resolved
@@ -27,6 +27,7 @@
 import org.gamekins.challenge.quest.Quest
 import org.gamekins.file.FileDetails
 import org.gamekins.property.GameJobProperty
+import org.gamekins.property.GameMultiBranchProperty
 import org.gamekins.util.Constants.Parameters
 import java.io.IOException
 import java.util.*
@@ -175,7 +176,6 @@
         if (challenge is DummyChallenge) return FormValidation.error("Dummies cannot be stored " +
                 "- please run another build")
 
-<<<<<<< HEAD
         val currentStoredChallengesCount : Int =
             when (val gameProperty = PropertyUtil.retrieveGameProperty(job)) {
                 is GameMultiBranchProperty -> gameProperty.currentStoredChallengesCount
@@ -183,14 +183,9 @@
                 else -> -1
             }
         if (currentStoredChallengesCount == -1)
-            return FormValidation.error(Constants.ERROR_UNKNOWN_GAME_PROPERTY)
+            return FormValidation.error(Constants.Error.UNKNOWN_GAME_PROPERTY)
         if (property.getStoredChallenges(projectName).size >= currentStoredChallengesCount)
-            return FormValidation.error(Constants.ERROR_STORAGE_CAPACITY_REACHED)
-=======
-        if (property.getStoredChallenges(projectName).size >=
-            (job as AbstractProject<*, *>).getProperty(GameJobProperty::class.java).currentStoredChallengesCount)
             return FormValidation.error(Constants.Error.STORAGE_LIMIT)
->>>>>>> 215580c0
 
         property.storeChallenge(projectName, challenge)
 
@@ -268,7 +263,6 @@
         if (user == other)
             return FormValidation.error(Constants.Error.RECEIVER_IS_SELF)
 
-<<<<<<< HEAD
         val currentStoredChallengesCount : Int =
             when (val gameProperty = PropertyUtil.retrieveGameProperty(job)) {
                 is GameMultiBranchProperty -> gameProperty.currentStoredChallengesCount
@@ -276,14 +270,9 @@
                 else -> -1
             }
         if (currentStoredChallengesCount == -1)
-            return FormValidation.error(Constants.ERROR_UNKNOWN_GAME_PROPERTY)
+            return FormValidation.error(Constants.Error.UNKNOWN_GAME_PROPERTY)
         if (otherProperty.getStoredChallenges(job.fullName).size >= currentStoredChallengesCount)
-            return FormValidation.error(Constants.ERROR_STORAGE_CAPACITY_REACHED)
-=======
-        if (otherProperty.getStoredChallenges(job.fullName).size >=
-            (job as AbstractProject<*, *>).getProperty(GameJobProperty::class.java).currentStoredChallengesCount)
             return FormValidation.error(Constants.Error.STORAGE_LIMIT)
->>>>>>> 215580c0
         property.removeStoredChallenge(projectName, challenge)
         otherProperty.addStoredChallenge(projectName, challenge)
 
