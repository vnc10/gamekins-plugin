/*
 * Copyright 2023 Gamekins contributors
 *
 * Licensed under the Apache License, Version 2.0 (the "License");
 * you may not use this file except in compliance with the License.
 * You may obtain a copy of the License at

 * http://www.apache.org/licenses/LICENSE-2.0

 * Unless required by applicable law or agreed to in writing, software
 * distributed under the License is distributed on an "AS IS" BASIS,
 * WITHOUT WARRANTIES OR CONDITIONS OF ANY KIND, either express or implied.
 * See the License for the specific language governing permissions and
 * limitations under the License.
 */

package org.gamekins

import com.fasterxml.jackson.module.kotlin.jacksonObjectMapper
import hudson.model.*
import org.gamekins.challenge.Challenge
import org.gamekins.challenge.DummyChallenge
import org.gamekins.statistics.Statistics
import net.sf.json.JSONObject
import org.gamekins.achievement.Achievement
import org.gamekins.achievement.ProgressAchievement
import org.gamekins.challenge.CoverageChallenge
import org.gamekins.challenge.quest.Quest
import org.gamekins.questtask.QuestTask
import org.gamekins.util.Constants
import org.gamekins.util.Pair
import org.gamekins.util.PropertyUtil
import org.kohsuke.stapler.*
import java.util.*
import java.util.concurrent.CopyOnWriteArrayList
import java.util.concurrent.CopyOnWriteArraySet
import kotlin.collections.ArrayList
import kotlin.collections.HashMap

/**
 * Property that is added to each [User] to extend his configuration and ability. Stores all current, completed and
 * rejected [Challenge]s, author names in git, score and participation information.
 *
 * @author Philipp Straubinger
 * @since 0.1
 */
class GameUserProperty : UserProperty(), Action, StaplerProxy {

    private var completedAchievements: HashMap<String, CopyOnWriteArrayList<Achievement>> = HashMap()
    private val completedChallenges: HashMap<String, CopyOnWriteArrayList<Challenge>> = HashMap()
    private var completedQuests: HashMap<String, CopyOnWriteArrayList<Quest>> = HashMap()
    private var completedQuestTasks: HashMap<String, CopyOnWriteArrayList<QuestTask>> = HashMap()
    private var currentAvatar: String = Constants.Default.AVATAR
    private val currentChallenges: HashMap<String, CopyOnWriteArrayList<Challenge>> = HashMap()
    private var currentQuests: HashMap<String, CopyOnWriteArrayList<Quest>> = HashMap()
    private var currentQuestTasks: HashMap<String, CopyOnWriteArrayList<QuestTask>> = HashMap()
    private var gitNames: CopyOnWriteArraySet<String>? = null
    private var lastLeaderboard: String = ""
    private var lastProject: String = ""
    private val participation: HashMap<String, String> = HashMap()
    private val pseudonym: UUID = UUID.randomUUID()
    private val rejectedChallenges: HashMap<String, CopyOnWriteArrayList<Pair<Challenge, String>>> = HashMap()
    private var rejectedQuests: HashMap<String, CopyOnWriteArrayList<Pair<Quest, String>>> = HashMap()
    private val score: HashMap<String, Int> = HashMap()
    private var sendNotifications: Boolean = true
    private var storedChallenges: HashMap<String, CopyOnWriteArrayList<Challenge>> = HashMap()
    private var unfinishedQuests: HashMap<String, CopyOnWriteArrayList<Quest>> = HashMap()
    private var unsolvedAchievements: HashMap<String, CopyOnWriteArrayList<Achievement>> = HashMap()
    public var progressAchievementExample: HashMap<String, CopyOnWriteArrayList<ProgressAchievement>> = HashMap()

    /**
     * Adds an additional [score] to one project [projectName], since one user can participate in multiple projects.
     */
    fun addScore(projectName: String, score: Int) {
        this.score[projectName] = this.score[projectName]!! + score
    }

    /**
     * Sets an [achievement] of project [projectName] to complete an removes it from the [unsolvedAchievements].
     */
    fun completeAchievement(projectName: String, achievement: Achievement) {
        completedAchievements.computeIfAbsent(projectName) { CopyOnWriteArrayList() }
        val completedAchievements = completedAchievements[projectName]!!
        completedAchievements.add(achievement)
        this.completedAchievements[projectName] = completedAchievements
        val unsolvedAchievements = unsolvedAchievements[projectName]!!
        unsolvedAchievements.remove(achievement)
        this.unsolvedAchievements[projectName] = unsolvedAchievements
    }

    /**
     * Sets a [challenge] of project [projectName] to complete and removes it from the [currentChallenges].
     */
    fun completeChallenge(projectName: String, challenge: Challenge) {
        var challenges: CopyOnWriteArrayList<Challenge>
        if (challenge !is DummyChallenge) {
            completedChallenges.computeIfAbsent(projectName) { CopyOnWriteArrayList() }
            challenges = completedChallenges[projectName]!!
            challenges.add(challenge)
            completedChallenges[projectName] = challenges
        }

        challenges = currentChallenges[projectName]!!
        challenges.remove(challenge)
        currentChallenges[projectName] = challenges
    }

    /**
     * Sets a [quest] of project [projectName] to complete and removes it from the [currentQuests].
     */
    fun completeQuest(projectName: String, quest: Quest) {
        var quests: CopyOnWriteArrayList<Quest>
        if (quest.steps.size > 0) {
            completedQuests.computeIfAbsent(projectName) { CopyOnWriteArrayList() }
            quests = completedQuests[projectName]!!
            quests.add(quest)
            completedQuests[projectName] = quests
        }

        quests = currentQuests[projectName]!!
        quests.remove(quest)
        currentQuests[projectName] = quests
    }

    /**
     * Sets a [questTask] of project [projectName] to complete and removes it from the [currentQuestTasks].
     */
    fun completeQuestTask(projectName: String, questTask: QuestTask) {
        completedQuestTasks.computeIfAbsent(projectName) { CopyOnWriteArrayList() }
        var questTasks: CopyOnWriteArrayList<QuestTask> = completedQuestTasks[projectName]!!
        questTasks.add(questTask)
        completedQuestTasks[projectName] = questTasks

        questTasks = currentQuestTasks[projectName]!!
        questTasks.remove(questTask)
        currentQuestTasks[projectName] = questTasks
    }

    /**
     * Computes the initial git names of the user by full, display and user name.
     */
    private fun computeInitialGitNames(): CopyOnWriteArraySet<String> {
        val set = CopyOnWriteArraySet<String>()
        if (user != null) {
            set.add(user.fullName)
            set.add(user.displayName)
            set.add(user.id)
        }
        return set
    }

    /**
     * Returns the number of total [Achievement]s available in [completedAchievements] and [unsolvedAchievements] for
     * a specific [projectName].
     */
    fun doGetAchievementsCount(rsp: StaplerResponse, @QueryParameter projectName: String) {
        rsp.contentType = Constants.TYPE_PLAIN
        val printer = rsp.writer
        if (projectName.isEmpty() || completedAchievements[projectName] == null
            || unsolvedAchievements[projectName] == null) {
            printer.print(0)
        } else {
            printer.print(completedAchievements[projectName]!!.size + unsolvedAchievements[projectName]!!.size)
        }
        printer.flush()
    }

    /**
     * Returns the list of completed [Achievement]s for a specific [projectName].
     */
    fun doGetCompletedAchievements(rsp: StaplerResponse, @QueryParameter projectName: String) {
        val json = jacksonObjectMapper().writeValueAsString(completedAchievements[projectName])
        rsp.contentType = Constants.TYPE_JSON
        val printer = rsp.writer
        printer.print(json)
        printer.flush()
    }

    fun doGetLastLeaderboard(rsp: StaplerResponse) {
        rsp.contentType = Constants.TYPE_PLAIN
        val printer = rsp.writer
        printer.print(lastLeaderboard)
        printer.flush()
    }

    /**
     * Returns the list of projects the user is currently participating.
     */
    fun doGetProjects(rsp: StaplerResponse) {
        val projects = arrayListOf<String>()
        if (participation.keys.contains(lastProject)) projects.add(lastProject)
        projects.addAll(participation.keys)
        val json = jacksonObjectMapper().writeValueAsString(projects.distinct())
        rsp.contentType = Constants.TYPE_JSON
        val printer = rsp.writer
        printer.print(json)
        printer.flush()
    }

    /**
     * Returns the list of unsolved [Achievement]s.
     */
    fun doGetUnsolvedAchievements(rsp: StaplerResponse, @QueryParameter projectName: String) {
        val json = jacksonObjectMapper().writeValueAsString(unsolvedAchievements[projectName]?.filter { !it.secret })
        rsp.contentType = Constants.TYPE_JSON
        val printer = rsp.writer
        printer.print(json)
        printer.flush()
    }

    fun doGetProgressAchievementExample(rsp: StaplerResponse, @QueryParameter projectName: String) {
        val json = jacksonObjectMapper().writeValueAsString(progressAchievementExample[projectName])
        rsp.contentType = Constants.TYPE_JSON
        val printer = rsp.writer
        printer.print(json)
        printer.flush()

        /*
        rsp.contentType = "text/plain"
        val printer = rsp.writer
        rsp.characterEncoding = "US-ASCII"
        printer.print(getProgressAchievementExample(projectName))
        printer.flush()
         */
    }

    /**
     * Returns the list of unsolved secret [Achievement]s for a specific [projectName].
     */
    fun doGetUnsolvedSecretAchievementsCount(rsp: StaplerResponse, @QueryParameter projectName: String) {
        rsp.contentType = Constants.TYPE_PLAIN
        val printer = rsp.writer
        if (projectName.isEmpty() || unsolvedAchievements[projectName] == null) {
            printer.print(0)
        } else {
            printer.print(unsolvedAchievements[projectName]!!.filter { it.secret }.size)
        }
        printer.flush()
    }

    /**
     * Returns true if this user asks for his [Achievement]s. False if another user wants to see it.
     */
    fun doIsCurrentUser(rsp: StaplerResponse) {
        rsp.contentType = Constants.TYPE_PLAIN
        val printer = rsp.writer
        printer.print(this.user == User.current())
        printer.flush()
    }

    /**
     * Returns the list of completed achievements.
     */
    fun getCompletedAchievements(projectName: String): CopyOnWriteArrayList<Achievement> {
        return completedAchievements[projectName]!!
    }

    /**
     * Returns the list of completed Challenges by [projectName].
     */
    fun getCompletedChallenges(projectName: String): CopyOnWriteArrayList<Challenge> {
        return completedChallenges[projectName]!!
    }

    /**
     * Returns the list of completed Quests by [projectName].
     */
    fun getCompletedQuests(projectName: String): CopyOnWriteArrayList<Quest> {
        return completedQuests[projectName]!!
    }

    /**
     * Returns the list of completed QuestTasks by [projectName].
     */
    fun getCompletedQuestTasks(projectName: String): CopyOnWriteArrayList<QuestTask> {
        return completedQuestTasks[projectName]!!
    }

    /**
     * Returns the filename of the current avatar.
     */
    fun getCurrentAvatar(): String {
        return currentAvatar
    }

    /**
     * Returns the list of current Challenges by [projectName].
     */
    fun getCurrentChallenges(projectName: String): CopyOnWriteArrayList<Challenge> {
        return currentChallenges[projectName]!!
    }

    /**
     * Returns the list of current Quests by [projectName].
     */
    fun getCurrentQuests(projectName: String): CopyOnWriteArrayList<Quest> {
        return currentQuests[projectName]!!
    }

    /**
     * Returns the list of current QuestTasks by [projectName].
     */
    fun getCurrentQuestTasks(projectName: String): CopyOnWriteArrayList<QuestTask> {
        return currentQuestTasks[projectName]!!
    }

    override fun getDisplayName(): String {
        return "Achievements"
    }

    /**
     * Returns the git author name sof the user.
     */
    fun getGitNames(): CopyOnWriteArraySet<String> {
        return gitNames ?: CopyOnWriteArraySet()
    }

    override fun getIconFileName(): String {
        return "/plugin/gamekins/icons/trophy.png"
    }

    /**
     * Returns the [gitNames] as String with line breaks after each entry.
     */
    fun getNames(): String {
        if (user == null) return ""
        if (gitNames == null) gitNames = computeInitialGitNames()
        val builder = StringBuilder()
        for (name in gitNames!!) {
            builder.append(name).append("\n")
        }
        return builder.substring(0, builder.length - 1)
    }

    /**
     * Returns the [sendNotifications].
     */
    fun getNotifications(): Boolean {
        return this.sendNotifications
    }

    /**
     * Returns the [pseudonym] of the user for [Statistics].
     */
    fun getPseudonym(): String {
        return pseudonym.toString()
    }

    /**
     * Returns the list of rejected Challenges by [projectName].
     */
    fun getRejectedChallenges(projectName: String?): CopyOnWriteArrayList<Pair<Challenge, String>> {
        return rejectedChallenges[projectName]!!
    }

    /**
     * Returns the list of stored Challenges by [projectName].
     */
    fun getStoredChallenges(projectName: String?): CopyOnWriteArrayList<Challenge> {
        return storedChallenges[projectName]!!
    }

    /**
     * Returns the list of rejected Quests by [projectName].
     */
    fun getRejectedQuests(projectName: String?): CopyOnWriteArrayList<Pair<Quest, String>> {
        return rejectedQuests[projectName]!!
    }

    /**
     * Returns the score of the user by [projectName].
     */
    fun getScore(projectName: String): Int {
        if (isParticipating(projectName) && score[projectName] == null) {
            score[projectName] = 0
        }
        return score[projectName]!!
    }

    override fun getTarget(): Any? {
        val referer = Stapler.getCurrentRequest().getHeader("Referer")
        if (referer != null && (referer.endsWith("leaderboard") || referer.endsWith("leaderboard/"))) {
            val match = "/job/(.+)/leaderboard".toRegex().find(referer)
            lastProject = match?.groupValues?.get(1) ?: lastProject
            lastProject = lastProject.replace("job/", "")
            lastProject = lastProject.replace("%20", " ")

            lastLeaderboard = referer
        }

        return if (User.current() == this.user
            || Stapler.getCurrentRequest().requestURI.toString().contains("achievements")) this else null
    }

    /**
     * Returns the name of the team the user is participating in the project [projectName].
     */
    fun getTeamName(projectName: String): String {
        val name: String? = participation[projectName]
        //Should not happen since each call is of getTeamName() is surrounded with a call to isParticipating()
        return name ?: "null"
    }

    /**
     * Returns the list of unfinished Quests by [projectName].
     */
    fun getUnfinishedQuests(projectName: String): CopyOnWriteArrayList<Quest> {
        return unfinishedQuests[projectName]!!
    }

    /**
     * Returns the list of unsolved achievements.
     */
    fun getUnsolvedAchievements(projectName: String): CopyOnWriteArrayList<Achievement> {
        return unsolvedAchievements[projectName]!!
    }

    fun getProgressAchievementExample(projectName: String) : Int {
        return progressAchievementExample[projectName]!![0].progress
    }

    override fun getUrlName(): String {
        return "achievements"
    }

    /**
     * Returns the parent/owner/user of the property.
     */
    fun getUser(): User {
        return user
    }

    /**
     * Checks whether the user is participating in the project [projectName].
     */
    fun isParticipating(projectName: String): Boolean {
        return participation.containsKey(projectName)
    }

    /**
     * Checks whether the user is participating in team [teamName] in the project [projectName].
     */
    fun isParticipating(projectName: String, teamName: String): Boolean {
        return participation[projectName] == teamName
    }

    /**
     * Returns a list of subprojects the user is participating.
     */
    fun isParticipatingInSubProjects(projectName: String): ArrayList<String> {
        val list = arrayListOf<String>()
        for (project in participation.keys) {
            if (project.startsWith(projectName)) {
                list.add(project)
            }
        }

        return list
    }

    /**
     * Adds a new [Challenge] to the user.
     */
    fun newChallenge(projectName: String, challenge: Challenge) {
        if (projectName.isBlank()) return
        currentChallenges.computeIfAbsent(projectName) { CopyOnWriteArrayList() }
        val challenges = currentChallenges[projectName]!!
        challenges.add(challenge)
        currentChallenges[projectName] = challenges
    }

    /**
     * Adds a new [Quest] to the user.
     */
    fun newQuest(projectName: String, quest: Quest) {
        if (projectName.isBlank()) return
        currentQuests.computeIfAbsent(projectName) { CopyOnWriteArrayList() }
        val quests = currentQuests[projectName]!!
        quests.add(quest)
        currentQuests[projectName] = quests
    }

    /**
     * Adds a new [QuestTask] to the user.
     */
    fun newQuestTask(projectName: String, questTask: QuestTask) {
        if (projectName.isBlank()) return
        currentQuestTasks.computeIfAbsent(projectName) { CopyOnWriteArrayList() }
        val quests = currentQuestTasks[projectName]!!
        quests.add(questTask)
        currentQuestTasks[projectName] = quests
    }

    /**
     * Returns the XML representation of the user.
     */
    fun printToXML(projectName: String, indentation: String): String {
        val print = StringBuilder()
        print.append(indentation).append("<User id=\"").append(pseudonym).append("\" project=\"")
                .append(projectName).append("\" score=\"").append(getScore(projectName)).append("\">\n")

        print.append(indentation).append("    <CurrentChallenges count=\"")
                .append(getCurrentChallenges(projectName).size).append("\">\n")
        for (challenge in getCurrentChallenges(projectName)) {
            print.append(challenge.printToXML("", "$indentation        ")).append("\n")
        }
        print.append(indentation).append("    </CurrentChallenges>\n")

        print.append(indentation).append("    <CompletedChallenges count=\"")
                .append(getCompletedChallenges(projectName).size).append("\">\n")
        for (challenge in getCompletedChallenges(projectName)) {
            print.append(challenge.printToXML("", "$indentation        ")).append("\n")
        }
        print.append(indentation).append("    </CompletedChallenges>\n")

        print.append(indentation).append("    <RejectedChallenges count=\"")
                .append(getRejectedChallenges(projectName).size).append("\">\n")
        for (pair in rejectedChallenges[projectName]!!) {
            print.append(pair.first.printToXML(pair.second, "$indentation        ")).append("\n")
        }
        print.append(indentation).append("    </RejectedChallenges>\n")

        print.append(indentation).append("    <StoredChallenges count=\"")
            .append(getStoredChallenges(projectName).size).append("\">\n")
        for (challenge in getStoredChallenges(projectName)) {
            print.append(challenge.printToXML("", "$indentation        ")).append("\n")
        }
        print.append(indentation).append("    </StoredChallenges>\n")

        print.append(indentation).append("    <CurrentQuests count=\"")
            .append(getCurrentQuests(projectName).size).append("\">\n")
        for (quest in getCurrentQuests(projectName)) {
            print.append(quest.printToXML("", "$indentation        ")).append("\n")
        }
        print.append(indentation).append("    </CurrentQuests>\n")

        print.append(indentation).append("    <CompletedQuests count=\"")
            .append(getCompletedQuests(projectName).size).append("\">\n")
        for (quest in getCompletedQuests(projectName)) {
            print.append(quest.printToXML("", "$indentation        ")).append("\n")
        }
        print.append(indentation).append("    </CompletedQuests>\n")

        print.append(indentation).append("    <RejectedQuests count=\"")
            .append(getRejectedQuests(projectName).size).append("\">\n")
        for (pair in rejectedQuests[projectName]!!) {
            print.append(pair.first.printToXML(pair.second, "$indentation        ")).append("\n")
        }
        print.append(indentation).append("    </RejectedQuests>\n")

        print.append(indentation).append("    <UnfinishedQuests count=\"")
            .append(getCompletedQuests(projectName).size).append("\">\n")
        for (quest in getCompletedQuests(projectName)) {
            print.append(quest.printToXML("", "$indentation        ")).append("\n")
        }
        print.append(indentation).append("    </UnfinishedQuests>\n")

        print.append(indentation).append("    <CurrentQuestTasks count=\"")
            .append(getCurrentQuestTasks(projectName).size).append("\">\n")
        for (quest in getCurrentQuestTasks(projectName)) {
            print.append(quest.printToXML("$indentation        ")).append("\n")
        }
        print.append(indentation).append("    </CurrentQuestTasks>\n")

        print.append(indentation).append("    <CompletedQuestTasks count=\"")
            .append(getCompletedQuestTasks(projectName).size).append("\">\n")
        for (quest in getCompletedQuestTasks(projectName)) {
            print.append(quest.printToXML("$indentation        ")).append("\n")
        }
        print.append(indentation).append("    </CompletedQuestTasks>\n")

        print.append(indentation).append("    <Achievements count=\"")
            .append(getCompletedAchievements(projectName).size).append("\">\n")
        for (achievement in completedAchievements[projectName]!!) {
            print.append(achievement.printToXML("$indentation        ")).append("\n")
        }
        print.append(indentation).append("    </Achievements>\n")

        print.append(indentation).append("</User>")
        return print.toString()
    }

    /**
     * Called by Jenkins after the object has been created from his XML representation. Used for data migration.
     */
    @Suppress("unused", "SENSELESS_COMPARISON")
    private fun readResolve(): Any {

        //Add stored challenges if newly introduced
        if (participation.size != 0 && storedChallenges.size == 0) {
            participation.keys.forEach { project ->
                storedChallenges[project] = CopyOnWriteArrayList()
            }
        }

        //Add new achievements
        participation.keys.forEach { project ->
            GamePublisherDescriptor.achievements
                .filter { !completedAchievements[project]!!.contains(it)
                        && !unsolvedAchievements[project]!!.contains(it) }
                .forEach { unsolvedAchievements[project]!!.add(it.clone()) }
        }

        //Update achievements with changed fullyQualifiedFunctionName or secret
        updateAchievements()

        //Remove challenges where it was not possible to generate a SourceFileDetails
        completedChallenges.forEach { (p, challenges) ->
            val coverageChallenges = ArrayList(challenges.filterIsInstance<CoverageChallenge>())
            coverageChallenges.removeIf { it.details == null }
            val finalChallenges = ArrayList(challenges.filter { it !is CoverageChallenge })
            finalChallenges.addAll(coverageChallenges)
            completedChallenges[p] = CopyOnWriteArrayList(finalChallenges)
        }

        currentChallenges.forEach { (p, challenges) ->
            val coverageChallenges = ArrayList(challenges.filterIsInstance<CoverageChallenge>())
            coverageChallenges.removeIf { it.details == null }
            val finalChallenges = ArrayList(challenges.filter { it !is CoverageChallenge })
            finalChallenges.addAll(coverageChallenges)
            currentChallenges[p] = CopyOnWriteArrayList(finalChallenges)
        }

        rejectedChallenges.forEach { (p, challenges) ->
            val rejChallenges = CopyOnWriteArrayList(challenges.filter { it.first is CoverageChallenge })
            rejChallenges.removeIf { (challenge, _) ->
                challenge is CoverageChallenge && challenge.details == null
            }
            val finalChallenges = ArrayList(challenges.filter { it.first !is CoverageChallenge })
            finalChallenges.addAll(rejChallenges)
            rejectedChallenges[p] = CopyOnWriteArrayList(finalChallenges)
        }

        storedChallenges.forEach { (p, challenges) ->
            val coverageChallenges = ArrayList(challenges.filterIsInstance<CoverageChallenge>())
            coverageChallenges.removeIf { it.details == null }
            val finalChallenges = ArrayList(challenges.filter { it !is CoverageChallenge })
            finalChallenges.addAll(coverageChallenges)
            storedChallenges[p] = CopyOnWriteArrayList(finalChallenges)
        }

        //Default avatar
        if (currentAvatar.isEmpty()) currentAvatar = Constants.Default.AVATAR

        //Last leaderboard
        if (lastLeaderboard == null) lastLeaderboard = ""

        //Unfinished Quests
        if (unfinishedQuests == null) unfinishedQuests = HashMap()
        if (participation.size != 0 && unfinishedQuests.size == 0) {
            participation.keys.forEach {
                unfinishedQuests[it] = CopyOnWriteArrayList()
            }
        }
        for (project in rejectedQuests) {
            for ((quest, reason) in project.value) {
                if (quest.getCurrentStepNumber() > 0) {
                    unfinishedQuests[project.key]?.add(quest)
                    project.value.remove(Pair(quest, reason))
                }
            }
        }

        //QuestTasks
        if (currentQuestTasks == null) currentQuestTasks = HashMap()
        if (participation.size != 0 && currentQuestTasks.size == 0) {
            participation.keys.forEach {
                currentQuestTasks[it] = CopyOnWriteArrayList()
            }
        }
        if (completedQuestTasks == null) completedQuestTasks = HashMap()
        if (participation.size != 0 && completedQuestTasks.size == 0) {
            participation.keys.forEach {
                completedQuestTasks[it] = CopyOnWriteArrayList()
            }
        }

        return this
    }

    /**
     * Updates the git names and notifications preferences if the user configuration is saved.
     */
    override fun reconfigure(req: StaplerRequest, form: JSONObject?): UserProperty {
        if (form != null) {
            setNames(form.getString("names"))
            setNotifications(form.getBoolean("notifications"))
        }
        return this
    }

    /**
     * Rejects a given [challenge] of project [projectName] with a [reason].
     */
    fun rejectChallenge(projectName: String, challenge: Challenge, reason: String) {
        challenge.setRejectedTime(System.currentTimeMillis())
        rejectedChallenges.computeIfAbsent(projectName) { CopyOnWriteArrayList() }
        val challenges = rejectedChallenges[projectName]!!
        challenges.add(Pair(challenge, reason))
        rejectedChallenges[projectName] = challenges
        val currentChallenges = currentChallenges[projectName]!!
        currentChallenges.remove(challenge)
        this.currentChallenges[projectName] = currentChallenges
    }

    /**
     * Rejects a given stored [challenge] of project [projectName] with a [reason].
     */
    fun rejectStoredChallenge(projectName: String, challenge: Challenge, reason: String) {
        rejectedChallenges.computeIfAbsent(projectName) { CopyOnWriteArrayList() }
        val challenges = rejectedChallenges[projectName]!!
        challenges.add(Pair(challenge, reason))
        rejectedChallenges[projectName] = challenges
        val storedChallenges = storedChallenges[projectName]!!
        storedChallenges.remove(challenge)
        this.storedChallenges[projectName] = storedChallenges
    }

    /**
     * Rejects a given [quest] of project [projectName] with a [reason]. Also handles unfinished quests.
     */
    fun rejectQuest(projectName: String, quest: Quest, reason: String) {
        if (quest.steps.size == 0) {
            completeQuest(projectName, quest)
        } else if (quest.getCurrentStepNumber() > 0){
            unfinishedQuests.computeIfAbsent(projectName) { CopyOnWriteArrayList() }
            val quests = unfinishedQuests[projectName]!!
            quests.add(quest)
            unfinishedQuests[projectName] = quests
            val currentQuests = currentQuests[projectName]!!
            currentQuests.remove(quest)
            this.currentQuests[projectName] = currentQuests
        } else {
            rejectedQuests.computeIfAbsent(projectName) { CopyOnWriteArrayList() }
            val quests = rejectedQuests[projectName]!!
            quests.add(Pair(quest, reason))
            rejectedQuests[projectName] = quests
            val currentQuests = currentQuests[projectName]!!
            currentQuests.remove(quest)
            this.currentQuests[projectName] = currentQuests
        }
    }

    /**
     * Removes the participation of the user in project [projectName].
     */
    fun removeParticipation(projectName: String) {
        participation.remove(projectName)
    }

    /**
     * Removes all Challenges for a specific [projectName] and resets the score.
     */
    fun reset(projectName: String) {
        completedChallenges[projectName] = CopyOnWriteArrayList()
        currentChallenges[projectName] = CopyOnWriteArrayList()
        rejectedChallenges[projectName] = CopyOnWriteArrayList()
        storedChallenges[projectName] = CopyOnWriteArrayList()
        score[projectName] = 0
        completedAchievements[projectName] = CopyOnWriteArrayList()
        val list = CopyOnWriteArrayList<Achievement>()
        GamePublisherDescriptor.achievements.forEach { list.add(it.clone()) }
        unsolvedAchievements[projectName] = list
<<<<<<< HEAD

        progressAchievementExample[projectName] = CopyOnWriteArrayList()
=======
        completedQuests[projectName] = CopyOnWriteArrayList()
        currentQuests[projectName] = CopyOnWriteArrayList()
        rejectedQuests[projectName] = CopyOnWriteArrayList()
        unfinishedQuests[projectName] = CopyOnWriteArrayList()
        completedQuestTasks[projectName] = CopyOnWriteArrayList()
        currentQuestTasks[projectName] = CopyOnWriteArrayList()
>>>>>>> 1c9984bb
    }

    /**
     * Sets the filename of the current avatar.
     */
    fun setCurrentAvatar(name: String) {
        currentAvatar = name

        user.save()
    }

    /**
     * Sets the git names.
     */
    @DataBoundSetter
    fun setNames(names: String) {
        val split = names.split("\n".toRegex())
        gitNames = CopyOnWriteArraySet(split)
    }

    /**
     * Sets the option, whether the user wants to receive notifications.
     */
    @DataBoundSetter
    fun setNotifications(notifications: Boolean) {
        this.sendNotifications = notifications
    }

    /**
     * Adds the participation of the user for project [projectName] and team [teamName].
     */
    fun setParticipating(projectName: String, teamName: String) {
        participation[projectName] = teamName
        score.putIfAbsent(projectName, 0)
        completedChallenges.putIfAbsent(projectName, CopyOnWriteArrayList())
        currentChallenges.putIfAbsent(projectName, CopyOnWriteArrayList())
        rejectedChallenges.putIfAbsent(projectName, CopyOnWriteArrayList())
        storedChallenges.putIfAbsent(projectName, CopyOnWriteArrayList())
        unsolvedAchievements.putIfAbsent(projectName, CopyOnWriteArrayList(GamePublisherDescriptor.achievements))
        completedAchievements.putIfAbsent(projectName, CopyOnWriteArrayList())
        completedQuests.putIfAbsent(projectName, CopyOnWriteArrayList())
        currentQuests.putIfAbsent(projectName, CopyOnWriteArrayList())
        rejectedQuests.putIfAbsent(projectName, CopyOnWriteArrayList())
        unfinishedQuests.putIfAbsent(projectName, CopyOnWriteArrayList())
        completedQuestTasks.putIfAbsent(projectName, CopyOnWriteArrayList())
        currentQuestTasks.putIfAbsent(projectName, CopyOnWriteArrayList())
    }

    /**
     * Sets the user of the property during start of Jenkins and computes the initial git namens.
     */
    override fun setUser(u: User) {
        user = u
        if (gitNames == null) gitNames = computeInitialGitNames()
        if (!PropertyUtil.realUser(user)) unsolvedAchievements = hashMapOf()
    }

    /**
     * Updates changed achievements.
     */
    private fun updateAchievements() {
        for (project in participation.keys) {
            for (achievement in GamePublisherDescriptor.achievements) {

                var ach = unsolvedAchievements[project]!!.find { it == achievement }
                if (ach != null && (ach.fullyQualifiedFunctionName != achievement.fullyQualifiedFunctionName
                            || ach.secret != achievement.secret
                            || ach.additionalParameters != achievement.additionalParameters
                            || ach.unsolvedBadgePath != achievement.unsolvedBadgePath
                            || ach.badgePath != achievement.badgePath)) {

                    val list = unsolvedAchievements[project]!!
                    list.remove(ach)
                    list.add(achievement.clone())
                    unsolvedAchievements[project] = list
                }

                ach = completedAchievements[project]!!.find { it == achievement }
                if (ach != null
                    && (ach.unsolvedBadgePath != achievement.unsolvedBadgePath
                            || ach.badgePath != achievement.badgePath)) {

                    ach.updateBadgePaths(badgePath = achievement.badgePath,
                        unsolvedBadgePath = achievement.unsolvedBadgePath)
                }

                updateChangedTitleDescription(project, achievement)
            }

            var list = unsolvedAchievements[project]!!
            list.removeAll(list.intersect(completedAchievements[project]!!))
            list = CopyOnWriteArrayList(list.distinct())
            unsolvedAchievements[project] = list

            val listProgAchiev = CopyOnWriteArrayList<ProgressAchievement>()
            listProgAchiev.add(ProgressAchievement("/plugin/gamekins/achievements/blackwhite/hourglass.png", listOf(10, 50, 100),
                "org.gamekins.util.AchievementUtil::coverLineWithXBranches",
                "Start a successful build with less than one minute duration", "Title", 42, HashMap()))
            listProgAchiev.add(ProgressAchievement("/plugin/gamekins/achievements/blackwhite/hourglass.png", listOf(3, 15, 60),
                "org.gamekins.util.AchievementUtil::coverLineWithXBranches",
                "Have one test in your project", "Other Title", 7, HashMap()))
            listProgAchiev.add(ProgressAchievement("/plugin/gamekins/achievements/blackwhite/hourglass.png", listOf(1, 2, 3),
                "org.gamekins.util.AchievementUtil::coverLineWithXBranches",
                "Have one test in your project", "Other Title", 0, HashMap()))
            progressAchievementExample = HashMap()
            progressAchievementExample[project] = listProgAchiev

        }
    }

    /**
     * Updates achievements with changed title or description.
     */
    private fun updateChangedTitleDescription(project: String, achievement: Achievement) {
        var ach = unsolvedAchievements[project]!!.find {
            (it.title == achievement.title && it.description != achievement.description)
                    || (it.title != achievement.title && it.description == achievement.description) }
        if (ach != null) {
            val list = unsolvedAchievements[project]!!
            list.remove(ach)
            list.add(achievement.clone())
            unsolvedAchievements[project] = list
        }

        ach = completedAchievements[project]!!.find {
            (it.title == achievement.title && it.description != achievement.description)
                    || (it.title != achievement.title && it.description == achievement.description) }
        if (ach != null) {
            val list = completedAchievements[project]!!
            list.remove(ach)
            list.add(achievement.clone(ach))
            completedAchievements[project] = list
        }
    }

    /**
     * Restores a given [challenge] of project [projectName].
     */
    fun restoreChallenge(projectName: String, challenge: Challenge) {

        val chalReasonPair = rejectedChallenges[projectName]!!.find { (chal, _) -> chal == challenge }!!

        rejectedChallenges[projectName]!!.remove(chalReasonPair)
    }

    /**
     * Stores a given [challenge] of project [projectName].
     */
    fun storeChallenge(projectName: String, challenge: Challenge) {
        storedChallenges.computeIfAbsent(projectName) { CopyOnWriteArrayList() }
        val challenges = storedChallenges[projectName]!!
        challenges.add(challenge)
        storedChallenges[projectName] = challenges
        val currentChallenges = currentChallenges[projectName]!!
        currentChallenges.remove(challenge)
        this.currentChallenges[projectName] = currentChallenges
    }

    fun undoStoreChallenge(projectName: String, challenge: Challenge) {
        storedChallenges[projectName]!!.remove(challenge)
        currentChallenges[projectName]!!.add(challenge)
    }

    fun removeStoredChallenge(projectName: String, challenge: Challenge) {
        storedChallenges[projectName]!!.remove(challenge)
    }

    fun addStoredChallenge(projectName: String, challenge: Challenge) {
        storedChallenges[projectName]!!.add(challenge)
    }

}<|MERGE_RESOLUTION|>--- conflicted
+++ resolved
@@ -761,17 +761,14 @@
         val list = CopyOnWriteArrayList<Achievement>()
         GamePublisherDescriptor.achievements.forEach { list.add(it.clone()) }
         unsolvedAchievements[projectName] = list
-<<<<<<< HEAD
-
-        progressAchievementExample[projectName] = CopyOnWriteArrayList()
-=======
         completedQuests[projectName] = CopyOnWriteArrayList()
         currentQuests[projectName] = CopyOnWriteArrayList()
         rejectedQuests[projectName] = CopyOnWriteArrayList()
         unfinishedQuests[projectName] = CopyOnWriteArrayList()
         completedQuestTasks[projectName] = CopyOnWriteArrayList()
         currentQuestTasks[projectName] = CopyOnWriteArrayList()
->>>>>>> 1c9984bb
+
+        progressAchievementExample[projectName] = CopyOnWriteArrayList()
     }
 
     /**
