--- conflicted
+++ resolved
@@ -106,16 +106,10 @@
                         val property = project.properties.get(GameMultiBranchProperty::class.java)
                         property?.reconfigure(req, formData)
                                 ?: project.addProperty(GameMultiBranchProperty(project,
-<<<<<<< HEAD
                                     formData.getBoolean(Constants.FormKeys.ACTIVATED), formData.getBoolean(Constants.FormKeys.SHOW_LEADERBOARD),
                                     formData.getBoolean(Constants.FormKeys.SHOW_STATISTICS), formData.getInt(Constants.FormKeys.CHALLENGES_COUNT),
-                                    formData.getInt(Constants.FormKeys.QUEST_COUNT), formData.getInt(Constants.FormKeys.STORED_CHALLENGES_COUNT)))
-=======
-                                    formData.getBoolean("activated"), formData.getBoolean("showLeaderboard"),
-                                    formData.getBoolean("showStatistics"), formData.getInt("currentChallengesCount"),
-                                    formData.getInt("currentQuestsCount"), formData.getInt("currentStoredChallengesCount"),
+                                    formData.getInt(Constants.FormKeys.QUEST_COUNT), formData.getInt(Constants.FormKeys.STORED_CHALLENGES_COUNT),
                                     formData.getBoolean("canSendChallenge")))
->>>>>>> 95ff438d
                         folder.save()
                         break
                     } catch (e: IOException) {
