/*
 * Copyright 2022 Gamekins contributors
 *
 * Licensed under the Apache License, Version 2.0 (the "License");
 * you may not use this file except in compliance with the License.
 * You may obtain a copy of the License at

 * http://www.apache.org/licenses/LICENSE-2.0

 * Unless required by applicable law or agreed to in writing, software
 * distributed under the License is distributed on an "AS IS" BASIS,
 * WITHOUT WARRANTIES OR CONDITIONS OF ANY KIND, either express or implied.
 * See the License for the specific language governing permissions and
 * limitations under the License.
 */

package org.gamekins.property

import com.cloudbees.hudson.plugins.folder.AbstractFolder
import com.cloudbees.hudson.plugins.folder.AbstractFolderProperty
import com.cloudbees.hudson.plugins.folder.AbstractFolderPropertyDescriptor
import hudson.Extension
import hudson.model.Item
import hudson.model.JobPropertyDescriptor
import hudson.util.ListBoxModel
import jenkins.branch.MultiBranchProject
import jenkins.branch.OrganizationFolder
import net.sf.json.JSONObject
import org.gamekins.util.Constants
import org.jenkinsci.plugins.workflow.multibranch.WorkflowMultiBranchProject
import org.kohsuke.stapler.AncestorInPath
import org.kohsuke.stapler.StaplerProxy
import org.kohsuke.stapler.StaplerRequest
import java.io.IOException
import javax.annotation.Nonnull

/**
 * Adds the configuration for Gamekins to the configuration page of a [OrganizationFolder]. Since the
 * [OrganizationFolder] contains multiple [WorkflowMultiBranchProject]s, there is no functionality in the class.
 *
 * @author Philipp Straubinger
 * @since 0.1
 */
class GameOrganizationFolderProperty private constructor()
    : AbstractFolderProperty<AbstractFolder<*>?>(), StaplerProxy {

    override fun getTarget(): Any {
        this.owner?.checkPermission(Item.READ)
        return this
    }

    /**
     * Registers the [GameOrganizationFolderProperty] to Jenkins as an extension and also works as an communication
     * point between the Jetty server and the [GameOrganizationFolderProperty]. Only to add the
     * [GameMultiBranchProperty] to the subprojects.
     *
     * Cannot be outsourced in separate class, because the constructor of [AbstractFolderPropertyDescriptor]
     * does not take the base class like the [JobPropertyDescriptor].
     *
     * @author Philipp Straubinger
     * @since 0.1
     */
    @Extension
    class GameOrganizationFolderPropertyDescriptor : AbstractFolderPropertyDescriptor() {

        /**
         * Called from the Jetty server when the configuration page is displayed. Fills the combo box of subprojects
         * of the [job].
         */
        fun doFillProjectItems(@AncestorInPath job: OrganizationFolder?): ListBoxModel {
            if (job == null) return ListBoxModel()
            val listBoxModel = ListBoxModel()
            job.items.stream().map { obj: MultiBranchProject<*, *> -> obj.name }
                    .forEach { nameAndValue: String? -> listBoxModel.add(nameAndValue) }
            return listBoxModel
        }

        @Nonnull
        override fun getDisplayName(): String {
            return "Activate Gamekins"
        }

        /**
         * The [GameOrganizationFolderProperty] can only be added to jobs with the [containerType]
         * [OrganizationFolder]. For other [containerType]s have a look at [GameJobProperty] and
         * [GameMultiBranchProperty].
         *
         * @see AbstractFolderPropertyDescriptor.isApplicable
         */
        override fun isApplicable(containerType: Class<out AbstractFolder<*>?>): Boolean {
            return containerType == OrganizationFolder::class.java
        }

        /**
         * Returns a new instance of a [GameMultiBranchProperty] after saving the configuration page of the job.
         * Adds the [GameMultiBranchProperty] to the specified subproject.
         *
         * @see AbstractFolderPropertyDescriptor.newInstance
         */
        override fun newInstance(req: StaplerRequest?, formData: JSONObject): AbstractFolderProperty<*>? {
            if (req == null) return null
            val folder = req.findAncestor(OrganizationFolder::class.java).getObject() as OrganizationFolder
            for (project in folder.items) {
                if (project.fullName == formData.getString(Constants.FormKeys.PROJECT_NAME)) {
                    try {
                        val property = project.properties.get(GameMultiBranchProperty::class.java)
                        property?.reconfigure(req, formData)
                                ?: project.addProperty(GameMultiBranchProperty(project,
<<<<<<< HEAD
                                    formData.getBoolean("activated"), formData.getBoolean("showLeaderboard"),
                                    formData.getBoolean("showStatistics"), formData.getInt("currentChallengesCount"),
                                    formData.getInt("currentQuestsCount"), formData.getInt("currentStoredChallengesCount"),
                                    formData.getBoolean("canSendChallenge"), formData.getInt("searchCommitCount")))
=======
                                    formData.getBoolean(Constants.FormKeys.ACTIVATED),
                                    formData.getBoolean(Constants.FormKeys.SHOW_LEADERBOARD),
                                    formData.getBoolean(Constants.FormKeys.SHOW_STATISTICS),
                                    formData.getInt(Constants.FormKeys.CHALLENGES_COUNT),
                                    formData.getInt(Constants.FormKeys.QUEST_COUNT),
                                    formData.getInt(Constants.FormKeys.STORED_CHALLENGES_COUNT),
                                    formData.getBoolean(Constants.FormKeys.CAN_SEND_CHALLENGE)))
>>>>>>> 215580c0
                        folder.save()
                        break
                    } catch (e: IOException) {
                        e.printStackTrace()
                    }
                }
            }
            return null
        }
    }
}<|MERGE_RESOLUTION|>--- conflicted
+++ resolved
@@ -106,20 +106,14 @@
                         val property = project.properties.get(GameMultiBranchProperty::class.java)
                         property?.reconfigure(req, formData)
                                 ?: project.addProperty(GameMultiBranchProperty(project,
-<<<<<<< HEAD
-                                    formData.getBoolean("activated"), formData.getBoolean("showLeaderboard"),
-                                    formData.getBoolean("showStatistics"), formData.getInt("currentChallengesCount"),
-                                    formData.getInt("currentQuestsCount"), formData.getInt("currentStoredChallengesCount"),
-                                    formData.getBoolean("canSendChallenge"), formData.getInt("searchCommitCount")))
-=======
                                     formData.getBoolean(Constants.FormKeys.ACTIVATED),
                                     formData.getBoolean(Constants.FormKeys.SHOW_LEADERBOARD),
                                     formData.getBoolean(Constants.FormKeys.SHOW_STATISTICS),
                                     formData.getInt(Constants.FormKeys.CHALLENGES_COUNT),
                                     formData.getInt(Constants.FormKeys.QUEST_COUNT),
                                     formData.getInt(Constants.FormKeys.STORED_CHALLENGES_COUNT),
-                                    formData.getBoolean(Constants.FormKeys.CAN_SEND_CHALLENGE)))
->>>>>>> 215580c0
+                                    formData.getBoolean(Constants.FormKeys.CAN_SEND_CHALLENGE),
+                                    formData.getInt(Constants.FormKeys.SEARCH_COMMIT_COUNT)))
                         folder.save()
                         break
                     } catch (e: IOException) {
