/*
 * Copyright 2022 Gamekins contributors
 *
 * Licensed under the Apache License, Version 2.0 (the "License");
 * you may not use this file except in compliance with the License.
 * You may obtain a copy of the License at

 * http://www.apache.org/licenses/LICENSE-2.0

 * Unless required by applicable law or agreed to in writing, software
 * distributed under the License is distributed on an "AS IS" BASIS,
 * WITHOUT WARRANTIES OR CONDITIONS OF ANY KIND, either express or implied.
 * See the License for the specific language governing permissions and
 * limitations under the License.
 */

package org.gamekins.property

import hudson.Extension
import hudson.maven.AbstractMavenProject
import hudson.model.*
import hudson.util.FormValidation
import hudson.util.ListBoxModel
import org.gamekins.util.PropertyUtil
import net.sf.json.JSONObject
import org.gamekins.util.Constants
import org.jenkinsci.plugins.workflow.job.WorkflowJob
import org.kohsuke.stapler.AncestorInPath
import org.kohsuke.stapler.QueryParameter
import org.kohsuke.stapler.StaplerRequest
import javax.annotation.Nonnull

/**
 * Registers the [GameJobProperty] to Jenkins as an extension and also works as an communication point between the
 * Jetty server and the [GameJobProperty].
 *
 * @author Philipp Straubinger
 * @since 0.1
 */
@Extension
class GameJobPropertyDescriptor : JobPropertyDescriptor(GameJobProperty::class.java) {

    /**
     * Called from the Jetty server if the button to add a new team is pressed. Only allows a non-empty [teamName] and
     * adds them to the [job], from which the button has been clicked, via the method [PropertyUtil.doAddTeam].
     */
    fun doAddTeam(@AncestorInPath job: Job<*, *>?, @QueryParameter teamName: String): FormValidation {
        if (teamName.isEmpty()) return FormValidation.error(Constants.Error.NO_TEAM_NAME)
        val property = if (job == null) null else job.properties[this] as GameJobProperty?
        val validation = PropertyUtil.doAddTeam(property, teamName)
        save()
        return validation
    }

    /**
     * Called from the Jetty server if the button to add a new participant to a team is pressed. Adds the participant
     * [usersBox] to the team [teamsBox] via the method [PropertyUtil.doAddUserToTeam].
     */
    fun doAddUserToTeam(@AncestorInPath job: Job<*, *>?, @QueryParameter teamsBox: String?,
                        @QueryParameter usersBox: String?): FormValidation {
        return PropertyUtil.doAddUserToTeam(job, teamsBox!!, usersBox!!)
    }

    /**
     * Called from the Jetty server if the button to delete a team is pressed. Deletes the team [teamsBox] of the
     * [job] via the method [PropertyUtil.doDeleteTeam].
     */
    fun doDeleteTeam(@AncestorInPath job: Job<*, *>?, @QueryParameter teamsBox: String?): FormValidation {
        if (job == null) return FormValidation.error(Constants.Error.PARENT)
        val projectName = job.fullName
        val property = job.properties[this] as GameJobProperty
        val validation = PropertyUtil.doDeleteTeam(projectName, property, teamsBox!!)
        save()
        return validation
    }

    /**
     * Called from the Jetty server when the configuration page is displayed. Fills the combo box with the names of
     * all teams of the [job].
     */
    fun doFillTeamsBoxItems(@AncestorInPath job: Job<*, *>?): ListBoxModel {
        val property =
                if (job == null || job.properties[this] == null) null
                else job.properties[this] as GameJobProperty?
        return PropertyUtil.doFillTeamsBoxItems(property)
    }

    /**
     * Called from the Jetty server when the configuration page is displayed. Fills the combo box with the names of
     * all users of the [job].
     */
    fun doFillUsersBoxItems(@AncestorInPath job: Job<*, *>?): ListBoxModel {
        return if (job == null) ListBoxModel() else PropertyUtil.doFillUsersBoxItems(job.fullName)
    }

    /**
     * Called from the Jetty server if the button to remove a participant from a team is pressed. Removes the
     * participant [usersBox] from the team [teamsBox] of the [job] via the method [PropertyUtil.doRemoveUserFromTeam].
     */
    fun doRemoveUserFromTeam(@AncestorInPath job: Job<*, *>?, @QueryParameter teamsBox: String?,
                             @QueryParameter usersBox: String?): FormValidation {
        return PropertyUtil.doRemoveUserFromTeam(job, teamsBox!!, usersBox!!)
    }

    /**
     * Called from the Jetty server if the button to reset Gamekins in the specific [job] is pressed. Deletes all
     * Challenges from all users for the current project and resets the statistics.
     */
    fun doReset(@AncestorInPath job: Job<*, *>?): FormValidation {
        val property =
                if (job == null || job.properties[this] == null) null
                else job.properties[this] as GameJobProperty?
        return PropertyUtil.doReset(job, property)
    }

    /**
     * Called from the Jetty server if the button to show the team memberships in the specific [job] is pressed.
     * Returns a map of teams and their members as json.
     */
    fun doShowTeamMemberships(@AncestorInPath job: Job<*, *>?): String {
        val property =
            if (job == null || job.properties[this] == null) return ""
            else job.properties[this] as GameJobProperty
        return PropertyUtil.doShowTeamMemberships(job, property)
    }

    @Nonnull
    override fun getDisplayName(): String {
        return "Set the activation of the Gamekins plugin."
    }

    /**
     * The [GameJobProperty] can only be added to jobs with the [jobType] [FreeStyleProject], [WorkflowJob] and
     * [AbstractMavenProject]. For other [jobType]s have a look at [GameMultiBranchProperty] and
     * [GameOrganizationFolderProperty].
     *
     * @see JobPropertyDescriptor.isApplicable
     */
    override fun isApplicable(jobType: Class<out Job<*, *>?>): Boolean {
        return jobType == FreeStyleProject::class.java || jobType == WorkflowJob::class.java
                || AbstractMavenProject::class.java.isAssignableFrom(jobType)
    }

    /**
     * Returns a new instance of a [GameJobProperty] during creation and saving of a job.
     *
     * @see JobPropertyDescriptor.newInstance
     */
    override fun newInstance(req: StaplerRequest?, formData: JSONObject): JobProperty<*>? {
        return if (req == null || req.findAncestor(AbstractItem::class.java).getObject() == null) null
        else GameJobProperty(
            req.findAncestor(AbstractItem::class.java).getObject() as AbstractItem,
<<<<<<< HEAD
            formData.getBoolean(Constants.FormKeys.ACTIVATED),
            formData.getBoolean(Constants.FormKeys.SHOW_LEADERBOARD),
            formData.getBoolean(Constants.FormKeys.SHOW_STATISTICS),
            if (formData.getValue(Constants.FormKeys.CHALLENGES_COUNT) is Int)
                formData.getInt(Constants.FormKeys.CHALLENGES_COUNT) else Constants.Default.CURRENT_CHALLENGES,
            if (formData.getValue(Constants.FormKeys.QUEST_COUNT) is Int)
                formData.getInt(Constants.FormKeys.QUEST_COUNT) else Constants.Default.CURRENT_QUESTS,
            if (formData.getValue(Constants.FormKeys.STORED_CHALLENGES_COUNT) is Int)
                formData.getInt(Constants.FormKeys.STORED_CHALLENGES_COUNT) else Constants.Default.STORED_CHALLENGES
=======
            formData.getBoolean("activated"),
            formData.getBoolean("showLeaderboard"),
            formData.getBoolean("showStatistics"),
            if (formData.getValue("currentChallengesCount") is Int)
                formData.getInt("currentChallengesCount") else Constants.DEFAULT_CURRENT_CHALLENGES,
            if (formData.getValue("currentQuestsCount") is Int)
                formData.getInt("currentQuestsCount") else Constants.DEFAULT_CURRENT_QUESTS,
            if (formData.getValue("currentStoredChallengesCount") is Int)
                formData.getInt("currentStoredChallengesCount") else Constants.DEFAULT_STORED_CHALLENGES,
            formData.getBoolean("canSendChallenge")
>>>>>>> 95ff438d
        )
    }
}<|MERGE_RESOLUTION|>--- conflicted
+++ resolved
@@ -150,7 +150,6 @@
         return if (req == null || req.findAncestor(AbstractItem::class.java).getObject() == null) null
         else GameJobProperty(
             req.findAncestor(AbstractItem::class.java).getObject() as AbstractItem,
-<<<<<<< HEAD
             formData.getBoolean(Constants.FormKeys.ACTIVATED),
             formData.getBoolean(Constants.FormKeys.SHOW_LEADERBOARD),
             formData.getBoolean(Constants.FormKeys.SHOW_STATISTICS),
@@ -159,19 +158,8 @@
             if (formData.getValue(Constants.FormKeys.QUEST_COUNT) is Int)
                 formData.getInt(Constants.FormKeys.QUEST_COUNT) else Constants.Default.CURRENT_QUESTS,
             if (formData.getValue(Constants.FormKeys.STORED_CHALLENGES_COUNT) is Int)
-                formData.getInt(Constants.FormKeys.STORED_CHALLENGES_COUNT) else Constants.Default.STORED_CHALLENGES
-=======
-            formData.getBoolean("activated"),
-            formData.getBoolean("showLeaderboard"),
-            formData.getBoolean("showStatistics"),
-            if (formData.getValue("currentChallengesCount") is Int)
-                formData.getInt("currentChallengesCount") else Constants.DEFAULT_CURRENT_CHALLENGES,
-            if (formData.getValue("currentQuestsCount") is Int)
-                formData.getInt("currentQuestsCount") else Constants.DEFAULT_CURRENT_QUESTS,
-            if (formData.getValue("currentStoredChallengesCount") is Int)
-                formData.getInt("currentStoredChallengesCount") else Constants.DEFAULT_STORED_CHALLENGES,
+                formData.getInt(Constants.FormKeys.STORED_CHALLENGES_COUNT) else Constants.Default.STORED_CHALLENGES,
             formData.getBoolean("canSendChallenge")
->>>>>>> 95ff438d
         )
     }
 }