--- conflicted
+++ resolved
@@ -123,14 +123,9 @@
                 currentChallengesCount = form.getInt("currentChallengesCount")
             if (form.getValue("currentQuestsCount") is String)
                 currentQuestsCount = form.getInt("currentQuestsCount")
-<<<<<<< HEAD
-            if (form.getValue("storedChallengesCount") is String)
-                currentQuestsCount = form.getInt("storedChallengesCount")
-            canSendChallenge = form.getBoolean("canSendChallenge")
-=======
             if (form.getValue("currentStoredChallengesCount") is String)
                 currentQuestsCount = form.getInt("currentStoredChallengesCount")
->>>>>>> e22827dc
+            canSendChallenge = form.getBoolean("canSendChallenge")
         }
         
         PropertyUtil.reconfigure(owner!!, showLeaderboard, showStatistics)
@@ -276,14 +271,9 @@
                     formData.getInt("currentChallengesCount") else Constants.DEFAULT_CURRENT_CHALLENGES,
                 if (formData.getValue("currentQuestsCount") is Int)
                     formData.getInt("currentQuestsCount") else Constants.DEFAULT_CURRENT_QUESTS,
-<<<<<<< HEAD
-                if (formData.getValue("storedChallengesCount") is Int)
-                    formData.getInt("storedChallengesCount") else Constants.DEFAULT_STORED_CHALLENGES,
+                if (formData.getValue("currentStoredChallengesCount") is Int)
+                    formData.getInt("currentStoredChallengesCount") else Constants.DEFAULT_STORED_CHALLENGES,
                 formData.getBoolean("canSendChallenge")
-=======
-                if (formData.getValue("currentStoredChallengesCount") is Int)
-                    formData.getInt("currentStoredChallengesCount") else Constants.DEFAULT_STORED_CHALLENGES
->>>>>>> e22827dc
             )
         }
     }
