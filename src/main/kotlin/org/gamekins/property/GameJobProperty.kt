/*
 * Copyright 2022 Gamekins contributors
 *
 * Licensed under the Apache License, Version 2.0 (the "License");
 * you may not use this file except in compliance with the License.
 * You may obtain a copy of the License at

 * http://www.apache.org/licenses/LICENSE-2.0

 * Unless required by applicable law or agreed to in writing, software
 * distributed under the License is distributed on an "AS IS" BASIS,
 * WITHOUT WARRANTIES OR CONDITIONS OF ANY KIND, either express or implied.
 * See the License for the specific language governing permissions and
 * limitations under the License.
 */

package org.gamekins.property

import hudson.model.*
import org.gamekins.LeaderboardAction
import org.gamekins.util.PropertyUtil
import org.gamekins.StatisticsAction
import org.gamekins.statistics.Statistics
import net.sf.json.JSONObject
import org.gamekins.util.Constants
import org.kohsuke.stapler.DataBoundConstructor
import org.kohsuke.stapler.DataBoundSetter
import org.kohsuke.stapler.StaplerProxy
import org.kohsuke.stapler.StaplerRequest
import java.io.IOException
import javax.annotation.Nonnull
import kotlin.jvm.Throws

/**
 * Adds the configuration for Gamekins to the configuration page of a [FreeStyleProject].
 *
 * @author Philipp Straubinger
 * @since 0.1
 */
class GameJobProperty
@DataBoundConstructor constructor(job: AbstractItem,
                                  @set:DataBoundSetter var activated: Boolean,
                                  @set:DataBoundSetter var showLeaderboard: Boolean,
                                  @set:DataBoundSetter var showStatistics: Boolean,
                                  @set:DataBoundSetter var currentChallengesCount: Int,
                                  @set:DataBoundSetter var currentQuestsCount: Int,
                                  @set:DataBoundSetter var currentStoredChallengesCount: Int,
                                  @set:DataBoundSetter var canSendChallenge: Boolean,
                                  @set:DataBoundSetter var searchCommitCount: Int)
    : JobProperty<Job<*, *>>(), GameProperty, StaplerProxy {

    private var statistics: Statistics
    private val teams: ArrayList<String> = ArrayList()

    init {
        statistics = Statistics(job)
<<<<<<< HEAD
        if (currentChallengesCount <= 0) currentChallengesCount = Constants.DEFAULT_CURRENT_CHALLENGES
        if (currentQuestsCount <= 0) currentQuestsCount = Constants.DEFAULT_CURRENT_QUESTS
        if (currentStoredChallengesCount < 0) currentStoredChallengesCount = Constants.DEFAULT_STORED_CHALLENGES
        if (searchCommitCount <= 0) searchCommitCount = Constants.DEFAULT_SEARCH_COMMIT_COUNT
=======
        if (currentChallengesCount <= 0) currentChallengesCount = Constants.Default.CURRENT_CHALLENGES
        if (currentQuestsCount <= 0) currentQuestsCount = Constants.Default.CURRENT_QUESTS
        if (currentStoredChallengesCount < 0) currentStoredChallengesCount = Constants.Default.STORED_CHALLENGES
>>>>>>> 215580c0
    }

    @Throws(IOException::class)
    override fun addTeam(teamName: String) {
        teams.add(teamName)
        owner.save()
    }

    /**
     * Adds the [LeaderboardAction] and the [StatisticsAction] to the left panel if the corresponding checkboxes
     * in the configuration are activated. Does only return a new action if there is no one already in the list of
     * actions of the job. Only works for the addition of actions in a [FreeStyleProject], everything else has to be
     * done with the help of [PropertyUtil.reconfigure].
     *
     * @see [JobProperty.getJobActions]
     */
    @Nonnull
    override fun getJobActions(job: Job<*, *>): Collection<Action> {
        val newActions: MutableList<Action> = ArrayList()
        if (showLeaderboard && (job.getAction(LeaderboardAction::class.java) == null || job is FreeStyleProject)) {
            newActions.add(LeaderboardAction(job))
        }
        if (showStatistics && (job.getAction(StatisticsAction::class.java) == null || job is FreeStyleProject)) {
            newActions.add(StatisticsAction(job))
        }
        return newActions
    }

    override fun getOwner(): AbstractItem {
        return owner
    }

    override fun getStatistics(): Statistics {
        if (statistics.isNotFullyInitialized()) {
            statistics = Statistics(owner)
        }
        return statistics
    }

    override fun getTarget(): Any {
        this.owner.checkPermission(Item.CONFIGURE)
        return this
    }

    override fun getTeams(): ArrayList<String> {
        return teams
    }

    /**
     * Called by Jenkins after the object has been created from his XML representation. Used for data migration.
     */
    @Suppress("unused", "SENSELESS_COMPARISON")
    private fun readResolve(): Any {
<<<<<<< HEAD
        if (currentChallengesCount == 0) currentChallengesCount = Constants.DEFAULT_CURRENT_CHALLENGES
        if (currentQuestsCount <= 0) currentQuestsCount = Constants.DEFAULT_CURRENT_QUESTS
        if (currentStoredChallengesCount < 0) currentStoredChallengesCount = Constants.DEFAULT_STORED_CHALLENGES
        if (searchCommitCount <= 0) searchCommitCount = Constants.DEFAULT_SEARCH_COMMIT_COUNT
=======
        if (currentChallengesCount == 0) currentChallengesCount = Constants.Default.CURRENT_CHALLENGES
        if (currentQuestsCount <= 0) currentQuestsCount = Constants.Default.CURRENT_QUESTS
        if (currentStoredChallengesCount < 0) currentStoredChallengesCount = Constants.Default.STORED_CHALLENGES
>>>>>>> 215580c0

        return this
    }

    /**
     * Sets the new values of [activated], [showLeaderboard], [showStatistics] and [currentChallengesCount], if the
     * job configuration has been saved. Also calls [PropertyUtil.reconfigure] to update the [LeaderboardAction]
     * and [StatisticsAction].
     *
     * @see [JobProperty.reconfigure]
     */
    override fun reconfigure(req: StaplerRequest, form: JSONObject?): JobProperty<*> {
        if (form != null) {
<<<<<<< HEAD
            activated = form.getBoolean("activated")
            showStatistics = form.getBoolean("showStatistics")
            showLeaderboard = form.getBoolean("showLeaderboard")
            if (form.getValue("currentChallengesCount") is String)
                currentChallengesCount = form.getInt("currentChallengesCount")
            if (form.getValue("currentQuestsCount") is String)
                currentQuestsCount = form.getInt("currentQuestsCount")
            if (form.getValue("currentStoredChallengesCount") is String)
                currentStoredChallengesCount = form.getInt("currentStoredChallengesCount")
            canSendChallenge = form.getBoolean("canSendChallenge")
            if (form.getValue("searchCommitCount") is String)
                searchCommitCount = form.getInt("searchCommitCount")
=======
            activated = form.getBoolean(Constants.FormKeys.ACTIVATED)
            showStatistics = form.getBoolean(Constants.FormKeys.SHOW_STATISTICS)
            showLeaderboard = form.getBoolean(Constants.FormKeys.SHOW_LEADERBOARD)
            if (form.getValue(Constants.FormKeys.CHALLENGES_COUNT) is String)
                currentChallengesCount = form.getInt(Constants.FormKeys.CHALLENGES_COUNT)
            if (form.getValue(Constants.FormKeys.QUEST_COUNT) is String)
                currentQuestsCount = form.getInt(Constants.FormKeys.QUEST_COUNT)
            if (form.getValue(Constants.FormKeys.STORED_CHALLENGES_COUNT) is String)
                currentStoredChallengesCount = form.getInt(Constants.FormKeys.STORED_CHALLENGES_COUNT)
            canSendChallenge = form.getBoolean(Constants.FormKeys.CAN_SEND_CHALLENGE)
>>>>>>> 215580c0
        }

        PropertyUtil.reconfigure(owner, showLeaderboard, showStatistics)
        return this
    }

    @Throws(IOException::class)
    override fun removeTeam(teamName: String) {
        teams.remove(teamName)
        owner.save()
    }

    override fun resetStatistics(job: AbstractItem) {
        statistics = Statistics(job)
        owner.save()
    }
}<|MERGE_RESOLUTION|>--- conflicted
+++ resolved
@@ -54,16 +54,10 @@
 
     init {
         statistics = Statistics(job)
-<<<<<<< HEAD
-        if (currentChallengesCount <= 0) currentChallengesCount = Constants.DEFAULT_CURRENT_CHALLENGES
-        if (currentQuestsCount <= 0) currentQuestsCount = Constants.DEFAULT_CURRENT_QUESTS
-        if (currentStoredChallengesCount < 0) currentStoredChallengesCount = Constants.DEFAULT_STORED_CHALLENGES
-        if (searchCommitCount <= 0) searchCommitCount = Constants.DEFAULT_SEARCH_COMMIT_COUNT
-=======
         if (currentChallengesCount <= 0) currentChallengesCount = Constants.Default.CURRENT_CHALLENGES
         if (currentQuestsCount <= 0) currentQuestsCount = Constants.Default.CURRENT_QUESTS
         if (currentStoredChallengesCount < 0) currentStoredChallengesCount = Constants.Default.STORED_CHALLENGES
->>>>>>> 215580c0
+        if (searchCommitCount <= 0) searchCommitCount = Constants.Default.SEARCH_COMMIT_COUNT
     }
 
     @Throws(IOException::class)
@@ -117,16 +111,10 @@
      */
     @Suppress("unused", "SENSELESS_COMPARISON")
     private fun readResolve(): Any {
-<<<<<<< HEAD
-        if (currentChallengesCount == 0) currentChallengesCount = Constants.DEFAULT_CURRENT_CHALLENGES
-        if (currentQuestsCount <= 0) currentQuestsCount = Constants.DEFAULT_CURRENT_QUESTS
-        if (currentStoredChallengesCount < 0) currentStoredChallengesCount = Constants.DEFAULT_STORED_CHALLENGES
-        if (searchCommitCount <= 0) searchCommitCount = Constants.DEFAULT_SEARCH_COMMIT_COUNT
-=======
         if (currentChallengesCount == 0) currentChallengesCount = Constants.Default.CURRENT_CHALLENGES
         if (currentQuestsCount <= 0) currentQuestsCount = Constants.Default.CURRENT_QUESTS
         if (currentStoredChallengesCount < 0) currentStoredChallengesCount = Constants.Default.STORED_CHALLENGES
->>>>>>> 215580c0
+        if (searchCommitCount <= 0) searchCommitCount = Constants.Default.SEARCH_COMMIT_COUNT
 
         return this
     }
@@ -140,20 +128,6 @@
      */
     override fun reconfigure(req: StaplerRequest, form: JSONObject?): JobProperty<*> {
         if (form != null) {
-<<<<<<< HEAD
-            activated = form.getBoolean("activated")
-            showStatistics = form.getBoolean("showStatistics")
-            showLeaderboard = form.getBoolean("showLeaderboard")
-            if (form.getValue("currentChallengesCount") is String)
-                currentChallengesCount = form.getInt("currentChallengesCount")
-            if (form.getValue("currentQuestsCount") is String)
-                currentQuestsCount = form.getInt("currentQuestsCount")
-            if (form.getValue("currentStoredChallengesCount") is String)
-                currentStoredChallengesCount = form.getInt("currentStoredChallengesCount")
-            canSendChallenge = form.getBoolean("canSendChallenge")
-            if (form.getValue("searchCommitCount") is String)
-                searchCommitCount = form.getInt("searchCommitCount")
-=======
             activated = form.getBoolean(Constants.FormKeys.ACTIVATED)
             showStatistics = form.getBoolean(Constants.FormKeys.SHOW_STATISTICS)
             showLeaderboard = form.getBoolean(Constants.FormKeys.SHOW_LEADERBOARD)
@@ -164,7 +138,8 @@
             if (form.getValue(Constants.FormKeys.STORED_CHALLENGES_COUNT) is String)
                 currentStoredChallengesCount = form.getInt(Constants.FormKeys.STORED_CHALLENGES_COUNT)
             canSendChallenge = form.getBoolean(Constants.FormKeys.CAN_SEND_CHALLENGE)
->>>>>>> 215580c0
+            if (form.getValue("searchCommitCount") is String)
+                searchCommitCount = form.getInt(Constants.FormKeys.SEARCH_COMMIT_COUNT)
         }
 
         PropertyUtil.reconfigure(owner, showLeaderboard, showStatistics)
