--- conflicted
+++ resolved
@@ -125,7 +125,6 @@
      */
     override fun reconfigure(req: StaplerRequest, form: JSONObject?): JobProperty<*> {
         if (form != null) {
-<<<<<<< HEAD
             activated = form.getBoolean(Constants.FormKeys.ACTIVATED)
             showStatistics = form.getBoolean(Constants.FormKeys.SHOW_STATISTICS)
             showLeaderboard = form.getBoolean(Constants.FormKeys.SHOW_LEADERBOARD)
@@ -135,18 +134,7 @@
                 currentQuestsCount = form.getInt(Constants.FormKeys.QUEST_COUNT)
             if (form.getValue(Constants.FormKeys.STORED_CHALLENGES_COUNT) is String)
                 currentStoredChallengesCount = form.getInt(Constants.FormKeys.STORED_CHALLENGES_COUNT)
-=======
-            activated = form.getBoolean("activated")
-            showStatistics = form.getBoolean("showStatistics")
-            showLeaderboard = form.getBoolean("showLeaderboard")
-            if (form.getValue("currentChallengesCount") is String)
-                currentChallengesCount = form.getInt("currentChallengesCount")
-            if (form.getValue("currentQuestsCount") is String)
-                currentQuestsCount = form.getInt("currentQuestsCount")
-            if (form.getValue("currentStoredChallengesCount") is String)
-                currentStoredChallengesCount = form.getInt("currentStoredChallengesCount")
             canSendChallenge = form.getBoolean("canSendChallenge")
->>>>>>> 95ff438d
         }
 
         PropertyUtil.reconfigure(owner, showLeaderboard, showStatistics)
