--- conflicted
+++ resolved
@@ -50,32 +50,6 @@
                     </table>
                 </div>
             </div>
-<<<<<<< HEAD
-            <div class="container-fluid row px-4 justify-content-center">
-                <div class="col-12 table-responsive pl-3">
-                    <table class="mt-3 shadow table-hover table pane sortable bigtable">
-                        <thead class="thead-dark">
-                            <tr>
-                                <th scope="col" class="text-center">#</th>
-                                <th scope="col" class="text-center">Team</th>
-                                <th scope="col" class="text-center">Completed Challenges</th>
-                                <th scope="col" class="text-center">Completed Quests</th>
-                                <th scope="col" class="text-center">Completed Achievements</th>
-                                <th initialSortDir="up" class="text-center" scope="col">Score</th>
-                            </tr>
-                        </thead>
-                        <j:forEach indexVar="index" var="teamDetail" items="${it.teamDetails}">
-                            <tr>
-                                <td class="text-center">${index + 1}</td>
-                                <td class="text-center">${teamDetail.teamName}</td>
-                                <td class="text-center">${teamDetail.completedChallenges}</td>
-                                <td class="text-center" style="vertical-align: middle">${userDetail.completedQuestTasks}</td>
-                                <td class="text-center">${teamDetail.completedAchievements}</td>
-                                <td class="text-center">${teamDetail.score}</td>
-                            </tr>
-                        </j:forEach>
-                    </table>
-=======
             <j:if test="${it.hasTeams}">
                 <div class="container-fluid row px-4 justify-content-center">
                     <div class="col-12 table-responsive pl-3">
@@ -86,7 +60,6 @@
                                     <th scope="col" class="text-center">Team</th>
                                     <th scope="col" class="text-center">Completed Challenges</th>
                                     <th scope="col" class="text-center">Completed Quests</th>
-                                    <th scope="col" class="text-center">Unfinished Quests</th>
                                     <th scope="col" class="text-center">Completed Achievements</th>
                                     <th initialSortDir="up" class="text-center" scope="col">Score</th>
                                 </tr>
@@ -96,15 +69,13 @@
                                     <td class="text-center">${index + 1}</td>
                                     <td class="text-center">${teamDetail.teamName}</td>
                                     <td class="text-center">${teamDetail.completedChallenges}</td>
-                                    <td class="text-center" style="vertical-align: middle">${userDetail.completedQuests}</td>
-                                    <td class="text-center" style="vertical-align: middle">${userDetail.unfinishedQuests}</td>
+                                    <td class="text-center" style="vertical-align: middle">${userDetail.completedQuestTasks}</td>
                                     <td class="text-center">${teamDetail.completedAchievements}</td>
                                     <td class="text-center">${teamDetail.score}</td>
                                 </tr>
                             </j:forEach>
                         </table>
                     </div>
->>>>>>> 392f2bd7
                 </div>
             </j:if>
             <br/>
