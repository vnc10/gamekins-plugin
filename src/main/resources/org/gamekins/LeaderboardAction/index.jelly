<?jelly escape-by-default='true'?>

<j:jelly xmlns:j="jelly:core" xmlns:l="/lib/layout" xmlns:st="jelly:stapler" xmlns:f="/lib/form"
         xmlns:fa="/font-awesome" xmlns:bs="/bootstrap">

    <l:layout title="Leaderboard">

        <link rel="stylesheet" href="${rootURL}/plugin/gamekins/css/prettify.css" type="text/css"/>
        <script src="${rootURL}/plugin/gamekins/vendor/prettify.js" type="text/javascript"/>

        <l:side-panel>
            <st:include page="sidepanel.jelly" it="${it.job}" optional="true"/>
        </l:side-panel>
        <l:main-panel>
            <st:adjunct includes="io.jenkins.plugins.popper"/>
            <st:adjunct includes="io.jenkins.plugins.jquery3"/>
            <st:adjunct includes="io.jenkins.plugins.bootstrap4"/>

            <h1 class="ml-2 mb-2">
                Leaderboard
            </h1>
            <div class="container-fluid row px-4 justify-content-center">
                <div class="col-12 col-md-7 table-responsive pr-3">
                    <table class="mt-3 shadow table-hover table pane sortable bigtable">
                        <thead class="thead-dark">
                        <tr>
                            <th scope="col" class="text-center">#</th>
                            <th scope="col" class="text-center"/>
                            <th scope="col" class="text-center">Participant</th>
                            <th scope="col" class="text-center">Team</th>
                            <th scope="col" class="text-center">Completed Challenges</th>
                            <th scope="col" class="text-center">Completed Achievements</th>
                            <th initialSortDir="up" class="text-center" scope="col">Score</th>
                        </tr>
                        </thead>
                        <j:forEach indexVar="index" var="userDetail" items="${it.userDetails}">
                            <tr>
                                <td class="text-center" style="vertical-align: middle">${index + 1}</td>
                                <td class="text-center">
                                    <img id="imageUser${index}" src="${userDetail.image}" height="48" width="48" />
                                </td>
                                <td style="vertical-align: middle"><a href="${userDetail.url}/achievements">${userDetail.userName}</a></td>
                                <td class="text-center" style="vertical-align: middle">${userDetail.teamName}</td>
                                <td class="text-center" style="vertical-align: middle">${userDetail.completedChallenges}</td>
                                <td class="text-center" style="vertical-align: middle">${userDetail.completedAchievements}</td>
                                <td class="text-center" style="vertical-align: middle">${userDetail.score}</td>
                            </tr>
                        </j:forEach>
                    </table>
                </div>
                <div class="col-12 col-md-5 table-responsive pl-3">
                    <table class="mt-3 shadow table-hover table pane sortable bigtable">
                        <thead class="thead-dark">
                        <tr>
                            <th scope="col" class="text-center">#</th>
                            <th scope="col" class="text-center">Team</th>
                            <th scope="col" class="text-center">Completed Challenges</th>
                            <th scope="col" class="text-center">Completed Achievements</th>
                            <th initialSortDir="up" class="text-center" scope="col">Score</th>
                        </tr>
                        </thead>
                        <j:forEach indexVar="index" var="teamDetail" items="${it.teamDetails}">
                            <tr>
                                <td class="text-center">${index + 1}</td>
                                <td class="text-center">${teamDetail.teamName}</td>
                                <td class="text-center">${teamDetail.completedChallenges}</td>
                                <td class="text-center">${teamDetail.completedAchievements}</td>
                                <td class="text-center">${teamDetail.score}</td>
                            </tr>
                        </j:forEach>
                    </table>
                </div>
            </div>
            <br/>

            <j:if test="${it.participating}">
                <h1 class="ml-2">
                    Quests &amp; Challenges
                </h1>

                <div class="row container-fluid py-1 px-5 justify-content-center">
                    <p class="font-italic font-weight-light">Click on a quest to expand and see more details if
                        available</p>
                    <div id="questAccordion" class="col-12 px-0 shadow-lg">
                        <div class="card-header py-2 my-1 bg-dark text-white" id="headingOne">
                            <h5 class="m-2">Current Quests</h5>
                        </div>
                        <?jelly escape-by-default='false'?>

                        <j:forEach indexVar="index" var="currentQuest" items="${it.currentQuests}">
                            <div class="card border-0">
                                <div class="card-header p-0 m-0" data-toggle="tooltip" data-placement="top"
                                     title="Click to see more details" id="headingQuest${index + 1}">
                                    <div class="row mx-1 align-items-center mb-2">
                                        <div class="col-12 col-sm-10">
                                            <h5>
                                                <button class="btn btn-link text-dark text-left text-decoration-none"
                                                        data-toggle="collapse" data-target="#quest${index + 1}"
                                                        aria-expanded="true"
                                                        aria-controls="collapseOne"
                                                        style="font-size:14px;">
                                                    ${index + 1}. <span id="currentQuestText${index + 1}">${currentQuest}</span>
                                                    <span class="ml-2 badge badge-success">${currentQuest.score} points</span>
                                                </button>
                                            </h5>
                                        </div>
                                        <div class="col-12 col-sm-2">
                                            <button type="button" class="btn btn-danger m-2 py-1"
                                                    style="font-size: 14px;"
                                                    data-toggle="modal" data-target="#rejectModal"
                                                    data-quest-id="${index + 1}"
                                                    data-descriptor-url="${it.descriptor.descriptorFullUrl}">
                                                Reject
                                            </button>
                                        </div>
                                    </div>
                                </div>
                            </div>

                            <div id="quest${index + 1}" class="collapse" aria-labelledby="headingQuest${index + 1}"
                                 data-parent="#questAccordion">
                                <div class="card-body" style="font-size:15px;">
                                    <j:forEach indexVar="indexQuest" var="step" items="${currentQuest.steps}">
                                        <div class="card border-0">
                                            <j:if test="${indexQuest == currentQuest.currentStepNumber}">
                                                <j:if test="${step == currentQuest.currentStep}">
                                                    <div class="card-header p-0 m-0" data-toggle="tooltip" data-placement="top"
                                                         title="Click to see more details" id="headingQuestChallenge${indexQuest + 1}">
                                                        <div class="row mx-1 align-items-center mb-2">
                                                            <div class="col-12 col-sm-12">
                                                                <h5>
                                                                    <j:if test='${step.description != ""}'>
                                                                        ${step.description}
                                                                        <br/>
                                                                    </j:if>
                                                                    <button class="btn btn-link text-dark text-left text-decoration-none"
                                                                            data-toggle="collapse" data-target="#step${indexQuest + 1}"
                                                                            aria-expanded="true"
                                                                            aria-controls="collapseOne"
                                                                            style="font-size:14px;">
                                                                        ${indexQuest + 1}. <span id="questChallengeText${indexQuest + 1}">${step.challenge}</span>
                                                                        <span class="ml-2 badge badge-warning">${step.challenge.name}</span>
                                                                    </button>
                                                                </h5>
                                                            </div>
                                                        </div>
                                                    </div>

                                                    <div id="step${indexQuest + 1}" class="collapse" aria-labelledby="questStepHeading${indexQuest + 1}"
                                                         data-parent="#quest${index + 1}">
                                                        <div class="card-body" style="font-size:15px;">

                                                            <j:if test='${step.challenge.name == "Mutation"}'>
                                                                <p>Write or update tests so that they fail when we <b>${step.challenge.mutationDescription}</b> at the mentioned location</p>
                                                                <h6>${step.challenge.fileName}</h6>
                                                            </j:if>
                                                            <j:if test='${step.challenge.name == "Mutation"}'>
                                                                <j:if test='${step.challenge.snippet != ""}'>
                                                                    <h6>Original code snippet</h6>
                                                                </j:if>
                                                                <j:if test='${step.challenge.snippet == ""}'>
                                                                    <h6>Original code snippet is not available</h6>
                                                                </j:if>
                                                            </j:if>

                                                            <j:if test='${step.challenge.snippet != ""}'>
                                                                ${step.challenge.snippet}
                                                            </j:if>

                                                            <j:if test='${step.challenge.name == "Mutation"}'>
                                                                <j:if test='${step.challenge.mutatedLine != ""}'>
                                                                    <h6>Mutated line of code</h6>
                                                                    ${step.challenge.mutatedLine}
                                                                </j:if>
                                                                <j:if test='${step.challenge.mutatedLine == ""}'>
                                                                    <h6 class="pt-3">Mutated line of code is not available</h6>
                                                                </j:if>
                                                                <p class="font-italic font-weight-light">The mutated line is built from
                                                                    byte code information and could be syntactically invalid. Please use along with the description in that case
                                                                </p>
                                                            </j:if>

                                                        </div>
                                                    </div>
                                                </j:if>
                                            </j:if>
                                            <j:if test="${indexQuest != currentQuest.currentStepNumber}">
                                                <div class="card-header p-0 m-0">
                                                    <div class="row mx-1 align-items-center mb-2">
                                                        <div class="col-12 col-sm-12" style="opacity: 0.4">
                                                            <h5>
                                                                <button class="btn btn-link text-dark text-left text-decoration-none"
                                                                        style="font-size:14px;" disabled="disabled">
                                                                    ${indexQuest + 1}. <span id="questChallengeText${index + 1}">${step.challenge}</span>
                                                                    <span class="ml-2 badge badge-warning">${step.challenge.name}</span>
                                                                </button>
                                                            </h5>
                                                        </div>
                                                    </div>
                                                </div>
                                            </j:if>
                                        </div>
                                    </j:forEach>
                                </div>
                            </div>
                        </j:forEach>
                    </div>
                </div>

                <div class="row container-fluid py-1 px-5 justify-content-center">
                    <p class="font-italic font-weight-light">Click on a challenge to expand and see more details if
                        available</p>

                    <div id="accordion" class="col-12 px-0 shadow-lg">
                        <div class="card-header py-2 my-1 bg-dark text-white" id="headingOne">
                            <h5 class="m-2">Current Challenges</h5>
                        </div>
                        <?jelly escape-by-default='false'?>

                        <j:forEach indexVar="index" var="currentChallenge" items="${it.currentChallenges}">
                            <div class="card border-0">
                                <div class="card-header p-0 m-0" data-toggle="tooltip" data-placement="top"
                                     title="Click to see more details" id="heading${index + 1}">
                                    <div class="row mx-1 align-items-center mb-2">
                                        <div class="col-12 col-sm-10">
                                            <h5>
                                                <button class="btn btn-link text-dark text-left text-decoration-none"
                                                        data-toggle="collapse" data-target="#challenge${index + 1}"
                                                        aria-expanded="true"
                                                        aria-controls="collapseOne"
                                                        style="font-size:14px;">
                                                    ${index + 1}. <span id="currentChallengeText${index + 1}">${currentChallenge}</span>
                                                    <span class="ml-2 badge badge-success">${currentChallenge.score} points</span>
                                                    <span class="ml-2 badge badge-warning">${currentChallenge.name}</span>
                                                </button>
                                            </h5>
                                        </div>
                                        <div class="col-12 col-sm-2">
                                            <j:if test='${it.storedChallengesLimit > 0}'>
                                                <button type="button" class="btn btn-secondary m-2 py-1 storeChallenge"
                                                        style="font-size: 14px;"
                                                        data-challenge-id="${index + 1}"
                                                        data-descriptor-url="${it.descriptor.descriptorFullUrl}">
                                                    Store
                                                </button>
                                            </j:if>
                                            <button type="button" class="btn btn-danger m-2 py-1"
                                                    style="font-size: 14px;"
                                                    data-toggle="modal" data-target="#rejectModal"
                                                    data-challenge-id="${index + 1}"
                                                    data-descriptor-url="${it.descriptor.descriptorFullUrl}">
                                                Reject
                                            </button>
                                        </div>
                                    </div>
                                </div>

                                <div id="challenge${index + 1}" class="collapse" aria-labelledby="heading${index + 1}"
                                     data-parent="#accordion">
                                    <div class="card-body" style="font-size:15px;">

                                        <j:if test='${currentChallenge.name == "Mutation"}'>
                                            <p>Write or update tests so that they fail when we <b>${currentChallenge.mutationDescription}</b> at the mentioned location</p>
                                            <h6>${currentChallenge.fileName}</h6>
                                        </j:if>
                                        <j:if test='${currentChallenge.name == "Mutation"}'>
                                            <j:if test='${currentChallenge.snippet != ""}'>
                                                <h6>Original code snippet</h6>
                                            </j:if>
                                            <j:if test='${currentChallenge.snippet == ""}'>
                                                <h6>Original code snippet is not available</h6>
                                            </j:if>
                                        </j:if>

                                        <j:if test='${currentChallenge.snippet != ""}'>
                                            ${currentChallenge.snippet}
                                        </j:if>

                                        <j:if test='${currentChallenge.name == "Mutation"}'>
                                              <j:if test='${currentChallenge.mutatedLine != ""}'>
                                                  <h6>Mutated line of code</h6>
                                                  ${currentChallenge.mutatedLine}
                                              </j:if>
                                              <j:if test='${currentChallenge.mutatedLine == ""}'>
                                                  <h6 class="pt-3">Mutated line of code is not available</h6>
                                              </j:if>
                                              <p class="font-italic font-weight-light">The mutated line is built from
                                                  byte code information and could be syntactically invalid. Please use along with the description in that case
                                              </p>
                                        </j:if>

                                        <j:if test='${currentChallenge.highlightedFileContent != ""}'>
                                            <br/>
                                            <br/>
                                            <button type="button" class="btn btn-secondary"
                                                    style="font-size: 14px;"
                                                    data-toggle="modal" data-target="#contentModal"
                                                    data-file="${currentChallenge.details.fileName}.${currentChallenge.details.fileExtension}"
                                                    data-challenge-id="${index + 1}">
                                                View Source
                                            </button>
                                            <div id="highlightedSource${index + 1}" style="display: none">
                                                ${currentChallenge.highlightedFileContent}
                                            </div>
                                        </j:if>

                                    </div>
                                </div>
                            </div>

                        </j:forEach>
                    </div>
                    <div>
                    <j:if test='${it.storedChallengesLimit > 0 || it.storedChallengesCount > 0}'>
                        <button type="button" class="btn btn-secondary m-2"
                                style="font-size: 14px;"
                                data-toggle="modal" data-target="#storedModal">
                            Stored Challenges (${it.storedChallengesCount}/${it.storedChallengesLimit})
                        </button>
                    </j:if>
                    <div id="error-text-current-table" class="text-danger" style="margin-top: 2%"/>
                    </div>

                </div>
                <div class="modal fade" id="rejectModal" tabindex="-1" role="dialog" aria-labelledby="rejectModalLabel"
                     aria-hidden="true">
                    <div class="modal-dialog modal-dialog-centered" role="document">
                        <div class="modal-content">
                            <div class="modal-header">
                                <h5 class="modal-title" id="rejectModalLabel">Reject Current Challenge</h5>
                                <button type="button" class="close" data-dismiss="modal" aria-label="Close">
                                    <span aria-hidden="true">Gamekins</span>
                                </button>
                            </div>
                            <div class="modal-body">
                                <form>
                                    <div class="form-group">
                                        <label for="reason-text" class="col-form-label">Reason:</label>
                                        <textarea class="form-control" id="reason-text"></textarea>
                                        <div id="error-text" class="text-danger" style="margin-top: 2%"></div>
                                    </div>
                                </form>
                            </div>
                            <div class="modal-footer">
                                <button type="button" class="btn btn-secondary" id="closeModalBtn" data-dismiss="modal">Close</button>
                                <button type="button" class="btn btn-danger" id="rejectButtonConfirm">Reject</button>
                            </div>
                        </div>
                    </div>
                </div>

<<<<<<< HEAD
                <div class="modal fade bd-example-modal-xl" id="contentModal" tabindex="-1" role="dialog" aria-labelledby="contentModalLabel"
                     aria-hidden="true">
                    <div class="modal-dialog modal-dialog-centered modal-xl" role="document">
                        <div class="modal-content">
                            <div class="modal-header">
                                <h5 class="modal-title" id="contentModalLabel">View Source</h5>
                                <button type="button" class="close" data-dismiss="modal" aria-label="Close">
                                    x
=======
                <div class="modal fade" id="storedModal" tabindex="-1" role="dialog" aria-labelledby="storedModalLabel"
                     aria-hidden="true">
                    <div class="modal-dialog modal-dialog-centered" role="document">
                        <div class="modal-content">
                            <div class="modal-header">
                                <h5 class="modal-title" id="storedModalLabel">Stored Challenges</h5>
                                <button type="button" class="close" data-dismiss="modal" aria-label="Close">
                                    <span aria-hidden="true">Gamekins</span>
>>>>>>> 1b35cd80
                                </button>
                            </div>
                            <div class="modal-body">
                                <form>
<<<<<<< HEAD
                                    <div class="form-group" id="fileContentDisplay">

                                    </div>
                                </form>
                            </div>
=======
                                    <div class="form-group">
                                        <div class="table-responsive p-4" style="height: 600px;">
                                            <table class="mt-3 shadow table-hover table pane sortable bigtable" id="storedTable">
                                                <thead class="thead-dark">
                                                    <tr>
                                                        <th scope="col" class="text-left"><h5 class="pl-4">Stored Challenges</h5></th>
                                                    </tr>
                                                </thead>
                                                <tbody>
                                                    <j:forEach indexVar="index" var="storedChallenge" items="${it.storedChallenges}">
                                                        <j:if test="${!storedChallenge.toString().contains(' nothing developed recently')}">
                                                            <tr>
                                                                <td data-toggle="tooltip" data-placement="right"
                                                                    title="" class="p-4"
                                                                    style="background-color: #fff4e8;"
                                                                    id="storedChallengeText${index + 1}">
                                                                    ${storedChallenge}
                                                                    <span class="ml-2 badge badge-warning">${storedChallenge.name}</span>
                                                                    <button type="button" class="btn btn-secondary m-2 py-1 undoStore"
                                                                            id = "getChallenge${index + 1}"
                                                                            style="font-size: 14px;"
                                                                            data-challenge-id="${storedChallenge}"
                                                                            data-descriptor-url="${it.descriptor.descriptorFullUrl}">
                                                                        Unshelve
                                                                    </button>
                                                                </td>
                                                            </tr>
                                                        </j:if>
                                                    </j:forEach>
                                                </tbody>
                                            </table>
                                        </div>
                                        <div id="error-text-stored" class="text-danger" style="margin-top: 2%"></div>
                                    </div>
                                </form>
                            </div>
                            <div class="modal-footer">
                                <button type="button" class="btn btn-secondary" id="closeModalBtn" data-dismiss="modal">Close</button>
                            </div>
>>>>>>> 1b35cd80
                        </div>
                    </div>
                </div>

                <div class="row container-fluid py-2 px-4 justify-content-center">
                    <div class="col-12 col-md-6 table-responsive p-4" style="max-height: 600px">
                        <table class="mt-3 shadow table-hover table pane sortable bigtable" id="completedQuestsTable">
                            <thead class="thead-dark">
                                <tr>
                                    <th scope="col" class="text-left"><h5 class="pl-4">Completed Quests</h5></th>
                                </tr>
                            </thead>
                            <tbody>
                                <j:forEach indexVar="index" var="completedQuest" items="${it.completedQuests}">
                                    <j:if test="${!completedQuest.first.toString().contains('No quest could be generated')}">
                                        <tr>
                                            <td class="p-4" style="background-color: #dbffe0;">${completedQuest}
                                                <span class="ml-2 badge badge-success">${completedQuest.score} points</span>
                                            </td>
                                        </tr>
                                    </j:if>
                                </j:forEach>
                            </tbody>
                        </table>
                    </div>
                    <div class="col-12 col-md-6 table-responsive p-4" style="max-height: 600px">
                        <table class="mt-3 shadow table-hover table pane sortable bigtable" id="rejectedQuestsTable">
                            <thead class="thead-dark">
                                <tr>
                                    <th scope="col" class="text-left"><h5 class="pl-4">Rejected Quests</h5></th>
                                </tr>
                            </thead>

                            <tbody>
                                <j:forEach indexVar="index" var="rejectedQuests" items="${it.rejectedQuests}">
                                    <j:if test="${!completedQuest.first.toString().contains('No quest could be generated')}">
                                        <tr>
                                            <td data-toggle="tooltip" data-placement="right"
                                                title="Reason: ${rejectedQuests.second}" class="p-4"
                                                style="background-color: #fff4e8;">
                                                ${rejectedQuests.first}
                                            </td>
                                        </tr>
                                    </j:if>
                                </j:forEach>
                            </tbody>
                        </table>
                    </div>
                </div>

                <div class="row container-fluid py-3 px-4 justify-content-center">
                    <div class="col-12 col-md-6 table-responsive p-4" style="height: 600px;">
                        <table class="mt-3 shadow table-hover table pane sortable bigtable" id="completedTable">
                            <thead class="thead-dark">
                            <tr>
                                <th scope="col" class="text-left"><h5 class="pl-4">Completed Challenges</h5></th>
                            </tr>
                            </thead>
                            <tbody>
                                <j:forEach indexVar="index" var="completedChallenge" items="${it.completedChallenges}">
                                    <j:if test="${!completedChallenge.first.toString().contains(' nothing developed recently')}">
                                        <tr>
                                            <j:if test='${completedChallenge.name == "Mutation"}'>
                                                <td data-toggle="tooltip" data-placement="right" title="Killed by test: ${completedChallenge.killedByTest}"
                                                    class="p-4" style="background-color: #dbffe0;">${completedChallenge}
                                                    <span class="ml-2 badge badge-success">${completedChallenge.score} points</span>
                                                    <span class="ml-2 badge badge-warning">${completedChallenge.name}</span>
                                                </td>
                                            </j:if>
                                            <j:if test='${completedChallenge.name != "Mutation"}'>
                                                <td class="p-4" style="background-color: #dbffe0;">${completedChallenge}
                                                    <span class="ml-2 badge badge-success">${completedChallenge.score} points</span>
                                                    <span class="ml-2 badge badge-warning">${completedChallenge.name}</span>
                                                </td>
                                            </j:if>
                                        </tr>
                                    </j:if>
                                </j:forEach>
                            </tbody>
                        </table>
                    </div>
                    <div class="col-12 col-md-6">
                        <div class="table-responsive p-4" style="height: 600px;">
                            <table class="mt-3 shadow table-hover table pane sortable bigtable" id="rejectedTable">
                                <thead class="thead-dark">
                                <tr>
                                    <th scope="col" class="text-left"><h5 class="pl-4">Rejected Challenges</h5></th>
                                </tr>
                                </thead>
                                <tbody>
                                    <j:forEach indexVar="index" var="rejectedChallenge" items="${it.rejectedChallenges}">
                                        <j:if test="${!rejectedChallenge.first.toString().contains(' nothing developed recently')}">
                                            <tr>
                                                <td data-toggle="tooltip" data-placement="right"
                                                    title="Reason: ${rejectedChallenge.second}" class="p-4"
                                                    style="background-color: #fff4e8;"
                                                    id="rejectedChallengeText${index + 1}">
                                                    ${rejectedChallenge.first}
                                                    <span class="ml-2 badge badge-warning">${rejectedChallenge.first.name}</span>
                                                    <j:if test="${rejectedChallenge.first.name.equals('Class Coverage')}">
                                                        <button type="button" class="btn btn-danger m-2 py-1 undoReject"
                                                                id = "undoRejection${index + 1}"
                                                                style="font-size: 14px;"
                                                                data-challenge-id="${rejectedChallenge.first}"
                                                                data-descriptor-url="${it.descriptor.descriptorFullUrl}">
                                                            Undo
                                                        </button>
                                                    </j:if>
                                                </td>
                                            </tr>
                                        </j:if>
                                    </j:forEach>
                                </tbody>
                            </table>
                        </div>
                        <div id="error-text-rejected-table" class="text-danger" style="margin-top: 2%"></div>
                    </div>
                </div>

                <br/>
                <h1 class="ml-2">
                    Help
                </h1>
                <ul>
                    <li>The current challenges table displays the current Challenges you can solve</li>
                    <li>All necessary information about the Challenge like <i>class</i>, <i>package</i> or <i>branch</i>
                        can be found in the description of the Challenge
                    </li>
                    <li>There are six types of Challenges:</li>
                    <ol>
                        <li><b>Build Challenge</b>: Generated after a build failed because of your commit. Fix the build
                            to solve the Challenge
                        </li>
                        <li><b>Test Challenge</b>: Just write a new test without specific requirements</li>
                        <li><b>Class Coverage Challenge</b>: Cover more lines in a specific class. It does not matter
                            which lines
                        </li>
                        <li><b>Method Coverage Challenge</b>: Cover more lines in a specific method. It does not matter
                            which lines
                        </li>
                        <li><b>Line Coverage Challenge</b>: Cover the specified line or at least one more branch if
                            available
                        </li>
                        <li><b>Mutation Test Challenge</b>: Write a test or improve an existing one to kill the
                            generated mutant.
                        </li>
                    </ol>
                    <li>Click on a <b>Challenge</b> to get the content and more details,</li>
                    <li>The <i>branch</i> information states in which branch the Challenges was generated</li>
                    <li>Challenges can also be solved in other branches if the mentioned code is available</li>
                    <li>Challenges are only generated and solved during the <i>run/build</i> of a project/job in Jenkins
                    </li>
                    <li>Normally, the build is triggered after each commit or after a specific amount of time. If you
                        don't want to wait, you can start the build manually by clicking <b>Build Now</b> in the left
                        panel
                    </li>
                    <li>If the Challenge cannot be solved for some reason or the class/method under test should not be
                        tested, the Challenges can be rejected
                    </li>
                    <li>To reject a Challenge, click the Reject button on each Challenge and add a reason, why the
                        Challenge was rejected
                    </li>
                    <li>Rejected Challenges won't appear to be generated a second time</li>
                    <li>If a <b>Class Coverage Challenge</b> is rejected, the whole <i>class</i> is not considered again
                        for new Challenges
                    </li>
                    <li>After rejection a new Challenge is generated if the code of the project is available</li>
                    <li>Hover over a rejected Challenge to see the reason for rejection</li>

                    <li>Rejected <b>Class Coverage Challenge</b>s can be restored with the <b>Undo</b>-Button next to
                        the Challenge
                    </li>
                    <li>The Challenge will not be immediately active again, it has to be generated again to appear</li>

                    <li>To store a Challenge, click the store button</li>
                    <li>Stored Challenges can not be completed and will count as rejected should they be solved</li>
                    <li>To view and unshelve stored Challenges press the Stored Challenges Button</li>

                    <li>If there are no Challenges generated for you although you have committed something recently,
                        then checkout the <i>Git Names</i> in your profile settings
                    </li>
                    <li>In addition to Challenges, <b>Quests</b> are generated and can be solved step by step,
                        since they are consisting of different Challenges. The Challenges of a quest must be solved
                        in the given order
                    </li>

                    <li>Also have a look at the <b>Achievements</b> available in your profile. You can access them
                        by clicking on the link of your name in the Leaderboard. Remember to choose the right project
                        in the dropdown in your profile.
                    </li>
                    <li>You can also view the Achievements of other players by clicking on their name in the leaderboard
                    </li>

                    <li>The <b>Avatar</b> displayed in the leaderboard can be changed in your profile settings.
                        There are 50 different avatars you can choose from
                    </li>
                    <li>When a build for example solves a Challenge or generates a new one, notifications are send to
                        the stored email address. You can disable this option in your profile settings
                    </li>
                </ul>
            </j:if>

            <script>
                window.onload = (function () {
                    prettyPrint();
                    jQuery3('[data-toggle="tooltip"]').tooltip()

                    let avatars = jQuery3('[id^=imageUser]')
                    let src = document.getElementsByTagName("img")[0].src
                    let base = src.substring(0, src.indexOf("static"))
                    let endSplit = src.substring(src.indexOf("static")).split("/")
                    for (let avatar of avatars) {
                        let split = avatar.src.split("/")
                        avatar.src = base + "static/" + endSplit[1] + "/plugin/gamekins/avatars/" + split[split.length - 1]
                    }
                });

                jQuery3("#closeModalBtn").on("click", () => {
                    jQuery3("#error-text")[0].innerHTML = ""
                    jQuery3("#reason-text").val("")
                })

                jQuery3("#contentModal").on('show.bs.modal', function (event) {
                    let modal = jQuery3(this)
                    let button = jQuery3(event.relatedTarget)
                    modal.find('.modal-title').text(button.data('file'))
                    let fileContentDisplay = document.getElementById('fileContentDisplay')
                    let highlightedSource = document.getElementById('highlightedSource' + button.data('challenge-id'))
                    highlightedSource.style.display = 'block'
                    fileContentDisplay.innerHTML = ""
                    fileContentDisplay.appendChild(highlightedSource)
                })


                jQuery3("#rejectModal").on('show.bs.modal', function (event) {
                    let modal = jQuery3(this)
                    let button = jQuery3(event.relatedTarget)
                    let descriptorFullUrl = button.data('descriptor-url')
                    let rejectBtnConfirm = modal.find('#rejectButtonConfirm')
                    if (button.data('challenge-id') === undefined) {
                        rejectBtnConfirm.data("qid", button.data('quest-id'))
                        modal.find('.modal-title').text('Reject Quest ' + button.data('quest-id'))
                    } else {
                        rejectBtnConfirm.data("cid", button.data('challenge-id'))
                        modal.find('.modal-title').text('Reject Current Challenge ' + button.data('challenge-id'))
                    }
                    rejectBtnConfirm.data("url", descriptorFullUrl)
                })

                jQuery3("#rejectModal").on('shown.bs.modal', function () {
                    jQuery3(this).find('#reason-text').focus()
                })

                jQuery3('#rejectButtonConfirm').on('click', function () {
                    let btn = jQuery3(this)
                    let questID = btn.data('qid')
                    let challengeID = btn.data('cid')
                    let descriptorFullUrl = btn.data('url')
                    let modal = jQuery3("#rejectModal")
                    let reason = modal.find('#reason-text').val()
                    let parameters = {}
                    parameters["reason"] = reason




                    if (questID === undefined) {
                        let challenge = jQuery3("#currentChallengeText" + challengeID)[0].innerText
                        let url = descriptorFullUrl + "/rejectChallenge"
                        parameters["reject"] = challenge

                        new Ajax.Request(url, {
                            parameters: parameters,
                            onComplete: function (rsp) {
                                if (rsp.responseText.includes("class=error")) {
                                    modal.find('#error-text')[0].innerHTML = rsp.responseText;
                                    return false;
                                } else {
                                    modal.find('#error-text')[0].innerHTML = ""
                                    modal.find('#reason-text').val("")
                                    // Update UI after successful rejection
                                    var temp = jQuery3("#heading" + challengeID)
                                    var challengeText = temp.find("#currentChallengeText" + challengeID).html()
                                    if (challengeText != null) {
                                        if (!challengeText.includes("You have nothing developed recently")) {
                                            var appendedVal = '<tr>' +
                                                '<td class="p-4" style="background-color: #fff4e8;" data-toggle="tooltip" data-placement="right" title="' + reason + '">' + challengeText + '</td>' +
                                                '</tr>'
                                            jQuery3("#rejectedTable").append(appendedVal)
                                            jQuery3('[data-toggle="tooltip"]').tooltip()
                                        }
                                    }
                                }
                                modal.modal("hide")
                                location.reload()
                            }
                        })
                    } else {
                        let quest = jQuery3("#currentQuestText" + questID)[0].innerText
                        let url = descriptorFullUrl + "/rejectQuest"
                        parameters["reject"] = quest

                        new Ajax.Request(url, {
                            parameters: parameters,
                            onComplete: function (rsp) {
                                if (rsp.responseText.includes("class=error")) {
                                    modal.find('#error-text')[0].innerHTML = rsp.responseText;
                                    return false;
                                } else {
                                    modal.find('#error-text')[0].innerHTML = ""
                                    modal.find('#reason-text').val("")

                                }
                                modal.modal("hide")
                                location.reload()
                            }
                        })
                    }
                })

                jQuery3('.undoReject').on('click', function () {

                    let btn = jQuery3(this)
                    let challenge = btn.data('challenge-id')
                    let descriptorFullUrl = btn.data('descriptor-url')
                    let parameters = {}
                    let url = descriptorFullUrl + "/restoreChallenge"

                    challenge = challenge.replaceAll('<b>', '')
                    challenge = challenge.replaceAll('</b>', '')

                    parameters["reject"] = challenge

                    new Ajax.Request(url, {
                        parameters: parameters,
                        onComplete: function (rsp) {
                            if (rsp.responseText.includes("class=error")) {
                                jQuery3('#error-text-rejected-table')[0].innerHTML = rsp.responseText;
                                return false;
                            } else {
                                jQuery3('#error-text-rejected-table')[0].innerHTML = ""
                            }
                            location.reload()
                        }
                    })
                })

                jQuery3('.storeChallenge').on('click', function () {
                    let btn = jQuery3(this)
                    let challengeID = btn.data('challenge-id')
                    let descriptorFullUrl = btn.data('descriptor-url')
                    let parameters = {}

                    let challenge = jQuery3("#currentChallengeText" + challengeID)[0].innerText
                    let url = descriptorFullUrl + "/storeChallenge"
                    parameters["store"] = challenge

                    new Ajax.Request(url, {
                        parameters: parameters,
                        onComplete: function (rsp) {
                            if (rsp.responseText.includes("class=error")) {
                                jQuery3('#error-text-current-table')[0].innerHTML = rsp.responseText;
                                return false;
                            } else {
                                jQuery3('#error-text-current-table')[0].innerHTML = ""
                            }
                            location.reload()
                        }
                    })

                })

                jQuery3('.undoStore').on('click', function () {

                    let btn = jQuery3(this)
                    let challenge = btn.data('challenge-id')
                    let descriptorFullUrl = btn.data('descriptor-url')
                    let parameters = {}
                    let url = descriptorFullUrl + "/undoStoreChallenge"

                    challenge = challenge.replaceAll('<b>', '')
                    challenge = challenge.replaceAll('</b>', '')

                    parameters["store"] = challenge

                    new Ajax.Request(url, {
                    parameters: parameters,
                    onComplete: function (rsp) {
                        if (rsp.responseText.includes("class=error")) {
                            jQuery3('#error-text-stored')[0].innerHTML = rsp.responseText;
                            return false;
                        } else {
                            jQuery3('#error-text-stored')[0].innerHTML = ""
                        }
                            location.reload()
                        }
                    })
                })

            </script>
        </l:main-panel>

    </l:layout>
</j:jelly><|MERGE_RESOLUTION|>--- conflicted
+++ resolved
@@ -349,8 +349,7 @@
                     </div>
                 </div>
 
-<<<<<<< HEAD
-                <div class="modal fade bd-example-modal-xl" id="contentModal" tabindex="-1" role="dialog" aria-labelledby="contentModalLabel"
+		<div class="modal fade bd-example-modal-xl" id="contentModal" tabindex="-1" role="dialog" aria-labelledby="contentModalLabel"
                      aria-hidden="true">
                     <div class="modal-dialog modal-dialog-centered modal-xl" role="document">
                         <div class="modal-content">
@@ -358,8 +357,20 @@
                                 <h5 class="modal-title" id="contentModalLabel">View Source</h5>
                                 <button type="button" class="close" data-dismiss="modal" aria-label="Close">
                                     x
-=======
-                <div class="modal fade" id="storedModal" tabindex="-1" role="dialog" aria-labelledby="storedModalLabel"
+                                </button>
+                            </div>
+                            <div class="modal-body">
+                                <form>
+                                    <div class="form-group" id="fileContentDisplay">
+
+                                    </div>
+                                </form>
+                            </div>
+                        </div>
+                    </div>
+                </div>
+
+		<div class="modal fade" id="storedModal" tabindex="-1" role="dialog" aria-labelledby="storedModalLabel"
                      aria-hidden="true">
                     <div class="modal-dialog modal-dialog-centered" role="document">
                         <div class="modal-content">
@@ -367,18 +378,10 @@
                                 <h5 class="modal-title" id="storedModalLabel">Stored Challenges</h5>
                                 <button type="button" class="close" data-dismiss="modal" aria-label="Close">
                                     <span aria-hidden="true">Gamekins</span>
->>>>>>> 1b35cd80
                                 </button>
                             </div>
                             <div class="modal-body">
                                 <form>
-<<<<<<< HEAD
-                                    <div class="form-group" id="fileContentDisplay">
-
-                                    </div>
-                                </form>
-                            </div>
-=======
                                     <div class="form-group">
                                         <div class="table-responsive p-4" style="height: 600px;">
                                             <table class="mt-3 shadow table-hover table pane sortable bigtable" id="storedTable">
@@ -418,7 +421,6 @@
                             <div class="modal-footer">
                                 <button type="button" class="btn btn-secondary" id="closeModalBtn" data-dismiss="modal">Close</button>
                             </div>
->>>>>>> 1b35cd80
                         </div>
                     </div>
                 </div>
