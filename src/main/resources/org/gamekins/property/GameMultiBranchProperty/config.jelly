--- conflicted
+++ resolved
@@ -58,14 +58,12 @@
                      description="Default: 1">
                 <f:number />
             </f:entry>
-<<<<<<< HEAD
-            <f:entry title="Allow sending Challenges" field="canSendChallenge">
-                <f:checkbox />
-=======
             <f:entry title="Simultaneous stored challenges" field="currentStoredChallengesCount"
                      description="Default: 2">
                 <f:number />
->>>>>>> e22827dc
+            </f:entry>
+            <f:entry title="Allow sending Challenges" field="canSendChallenge">
+                <f:checkbox />
             </f:entry>
         </f:advanced>
     </f:section>
