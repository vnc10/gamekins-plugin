<?jelly escape-by-default='true'?>
<j:jelly xmlns:j="jelly:core" xmlns:f="/lib/form">
    <f:entry title="Root folder of JaCoCo results" field="jacocoResultsPath"
             help="/plugin/gamekins/help/help-jacocoResultsPath.html">
        <f:textbox />
    </f:entry>

    <f:entry title="Path to jacoco.csv" field="jacocoCSVPath" help="/plugin/gamekins/help/help-jacocoCSVPath.html">
        <f:textbox />
    </f:entry>

    <f:entry title="Path to moco.json" field="mocoJSONPath" help="/plugin/gamekins/help/help-mocoJSONPath.html">
        <f:textbox />
    </f:entry>
<<<<<<< HEAD
=======

    <f:entry title="Commits to be searched" field="searchCommitCount"
             help="/plugin/gamekins/help/help-searchCommitCount.html">
        <f:number />
    </f:entry>
>>>>>>> 215580c0
</j:jelly><|MERGE_RESOLUTION|>--- conflicted
+++ resolved
@@ -12,12 +12,9 @@
     <f:entry title="Path to moco.json" field="mocoJSONPath" help="/plugin/gamekins/help/help-mocoJSONPath.html">
         <f:textbox />
     </f:entry>
-<<<<<<< HEAD
-=======
 
     <f:entry title="Commits to be searched" field="searchCommitCount"
              help="/plugin/gamekins/help/help-searchCommitCount.html">
         <f:number />
     </f:entry>
->>>>>>> 215580c0
 </j:jelly>