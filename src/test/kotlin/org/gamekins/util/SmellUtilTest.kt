--- conflicted
+++ resolved
@@ -14,18 +14,10 @@
 
 class SmellUtilTest : FeatureSpec({
 
-<<<<<<< HEAD
     lateinit var root : String
     lateinit var path : FilePath
     val shortJacocoPath = "**/target/site/jacoco/"
     val shortJacocoCSVPath = "**/target/site/jacoco/jacoco.csv"
-    val mocoJSONPath = "**/target/site/moco/mutation/"
-=======
-    private lateinit var root : String
-    private lateinit var path : FilePath
-    private val shortJacocoPath = "**/target/site/jacoco/"
-    private val shortJacocoCSVPath = "**/target/site/jacoco/jacoco.csv"
->>>>>>> 7518e892
 
     beforeSpec {
         //Needed because of bug in mockk library which does not release mocked objects
