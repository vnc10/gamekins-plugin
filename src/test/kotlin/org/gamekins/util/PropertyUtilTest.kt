/*
 * Copyright 2022 Gamekins contributors
 *
 * Licensed under the Apache License, Version 2.0 (the "License");
 * you may not use this file except in compliance with the License.
 * You may obtain a copy of the License at

 * http://www.apache.org/licenses/LICENSE-2.0

 * Unless required by applicable law or agreed to in writing, software
 * distributed under the License is distributed on an "AS IS" BASIS,
 * WITHOUT WARRANTIES OR CONDITIONS OF ANY KIND, either express or implied.
 * See the License for the specific language governing permissions and
 * limitations under the License.
 */

package org.gamekins.util

import hudson.model.Job
import hudson.model.User
import hudson.security.HudsonPrivateSecurityRealm.Details
import hudson.util.FormValidation
import org.gamekins.GameUserPropertyDescriptor
import io.kotest.core.spec.style.FeatureSpec
import io.kotest.matchers.shouldBe
import io.mockk.every
import io.mockk.mockkClass
import io.mockk.mockkStatic
import io.mockk.unmockkAll

<<<<<<< HEAD
class PropertyUtilTest : FeatureSpec({

    val job1 = mockkClass(Job::class)
    val job2 = mockkClass(Job::class)
    val property1 = mockkClass(org.gamekins.property.GameJobProperty::class)
    val property2 = mockkClass(org.gamekins.property.GameJobProperty::class)
    val user1 = mockkClass(User::class)
    val user2 = mockkClass(User::class)
    val user3 = mockkClass(User::class)
    val userProperty1 = mockkClass(org.gamekins.GameUserProperty::class)
    val detailsProperty = mockkClass(Details::class)
    val team1 = "Team1"
    val team2 = "Team2"
    val userName1 = "User1"
    val userName2 = "User2"
    val userName3 = "User3"
    val projectName1 = "Project1"
    val projectName2 = "Project2"

    beforeSpec {
=======
class PropertyUtilTest : AnnotationSpec() {

    private val job1 = mockkClass(Job::class)
    private val job2 = mockkClass(Job::class)
    private val property1 = mockkClass(org.gamekins.property.GameJobProperty::class)
    private val property2 = mockkClass(org.gamekins.property.GameJobProperty::class)
    private val user1 = mockkClass(User::class)
    private val user2 = mockkClass(User::class)
    private val user3 = mockkClass(User::class)
    private val userProperty1 = mockkClass(org.gamekins.GameUserProperty::class)
    private val detailsProperty = mockkClass(Details::class)
    private val team1 = "Team1"
    private val team2 = "Team2"
    private val userName1 = "User1"
    private val userName2 = "User2"
    private val userName3 = "User3"
    private val id1 = "ID1"
    private val id2 = "ID2"
    private val id3 = "ID3"
    private val projectName1 = "Project1"
    private val projectName2 = "Project2"

    @BeforeAll
    fun initAll() {
>>>>>>> 7518e892
        every { job1.fullName } returns projectName1
        every { job2.fullName } returns projectName2

        every { property1.addTeam(any()) } returns Unit
        every { property2.addTeam(any()) } returns Unit
        every { property1.getTeams() } returns arrayListOf(team1, team2)
        every { property2.getTeams() } returns arrayListOf(team1)
        every { property1.removeTeam(any()) } returns Unit
        every { property2.removeTeam(any()) } returns Unit
        every { property1.resetStatistics(any()) } returns Unit
        every { property2.resetStatistics(any()) } returns Unit

        every { user1.fullName } returns userName1
        every { user2.fullName } returns userName2
        every { user3.fullName } returns userName3
        every { user1.id } returns id1
        every { user2.id } returns id2
        every { user3.id } returns id3
        every { user1.getProperty(org.gamekins.GameUserProperty::class.java) } returns userProperty1
        every { user2.getProperty(org.gamekins.GameUserProperty::class.java) } returns null
        every { user3.getProperty(org.gamekins.GameUserProperty::class.java) } returns null
        every { user1.getProperty(Details::class.java) } returns detailsProperty
        every { user2.getProperty(Details::class.java) } returns detailsProperty
        every { user3.getProperty(Details::class.java) } returns null
        every { user1.save() } returns Unit
        every { user1.properties } returns mapOf(mockkClass(Details.DescriptorImpl::class)
                to mockkClass(Details::class))
        every { user2.properties } returns mapOf(mockkClass(Details.DescriptorImpl::class)
                to mockkClass(Details::class))
        every { user3.properties } returns mapOf(mockkClass(Details.DescriptorImpl::class)
                to mockkClass(Details::class))

        every { userProperty1.getTeamName(projectName2) } returns team1
        every { userProperty1.isParticipating(projectName1) } returns false
        every { userProperty1.isParticipating(projectName2) } returns true
        every { userProperty1.isParticipating(projectName1, team1) } returns false
        every { userProperty1.isParticipating(projectName1, team2) } returns true
        every { userProperty1.isParticipating(projectName2, team1) } returns false
        every { userProperty1.setParticipating(any(), any()) } returns Unit
        every { userProperty1.removeParticipation(any()) } returns Unit
        every { userProperty1.reset(any()) } returns Unit

        mockkStatic(User::class)
        every { User.getAll() } returns listOf(user1, user2, user3)
    }

    afterSpec {
        unmockkAll()
    }

    feature("doAddTeam") {
        var formValidation: FormValidation

        scenario("No Teamname given") {
            formValidation = PropertyUtil.doAddTeam(property2, " ")
            formValidation.kind shouldBe FormValidation.Kind.ERROR
            formValidation.message shouldBe Constants.Error.NO_TEAM
        }

        scenario("No property given") {
            formValidation = PropertyUtil.doAddTeam(null, team1)
            formValidation.kind shouldBe FormValidation.Kind.ERROR
            formValidation.message shouldBe Constants.Error.UNEXPECTED
        }

        scenario("Teamname already in use") {
            formValidation = PropertyUtil.doAddTeam(property2, team1)
            formValidation.kind shouldBe FormValidation.Kind.ERROR
            formValidation.message shouldBe Constants.Error.TEAM_NAME_TAKEN
        }

        scenario("Successful Action") {
            PropertyUtil.doAddTeam(property2, team2).kind shouldBe FormValidation.Kind.OK
        }
    }

<<<<<<< HEAD
    feature("doAddUserToTeam") {
        var formValidation : FormValidation

        scenario("No Teamname specified") {
            formValidation = PropertyUtil.doAddUserToTeam(job2, " ", "")
            formValidation.kind shouldBe FormValidation.Kind.ERROR
            formValidation.message shouldBe Constants.Error.NO_TEAM
        }

        scenario("No parent job given") {
            formValidation = PropertyUtil.doAddUserToTeam(null, team1, "")
            formValidation.kind shouldBe FormValidation.Kind.ERROR
            formValidation.message shouldBe Constants.Error.PARENT
        }

        scenario("User is already in a team") {
            formValidation = PropertyUtil.doAddUserToTeam(job2, team1, userName3)
            formValidation.kind shouldBe FormValidation.Kind.ERROR
            formValidation.message shouldBe Constants.Error.USER_ALREADY_IN_TEAM
        }

        scenario("User is already in a team") {
            formValidation = PropertyUtil.doAddUserToTeam(job2, team1, userName2)
            formValidation.kind shouldBe FormValidation.Kind.ERROR
            formValidation.message shouldBe Constants.Error.USER_ALREADY_IN_TEAM
        }

        scenario("User already in a team") {
            formValidation = PropertyUtil.doAddUserToTeam(job2, team1, userName1)
            formValidation.kind shouldBe FormValidation.Kind.ERROR
            formValidation.message shouldBe Constants.Error.USER_ALREADY_IN_TEAM
        }

        scenario("Specified User does not exist") {
            formValidation = PropertyUtil.doAddUserToTeam(job2, team1, "")
            formValidation.kind shouldBe FormValidation.Kind.ERROR
            formValidation.message shouldBe Constants.Error.UNKNOWN_USER
        }

        scenario("Successful Action") {
            PropertyUtil.doAddUserToTeam(job1, team1, userName1).kind shouldBe FormValidation.Kind.OK
        }
=======
    @Test
    fun doAddUserToTeam() {
        PropertyUtil.doAddUserToTeam(job2, " ", "").kind shouldBe FormValidation.Kind.ERROR

        PropertyUtil.doAddUserToTeam(null, team1, "").kind shouldBe FormValidation.Kind.ERROR

        PropertyUtil.doAddUserToTeam(job2, team1, "$id3 ($userName3)").kind shouldBe FormValidation.Kind.ERROR

        PropertyUtil.doAddUserToTeam(job2, team1, "$id2 ($userName2)").kind shouldBe FormValidation.Kind.ERROR

        PropertyUtil.doAddUserToTeam(job2, team1, "$id1 ($userName1)").kind shouldBe FormValidation.Kind.ERROR

        PropertyUtil.doAddUserToTeam(job1, team1, "$id1 ($userName1)").kind shouldBe FormValidation.Kind.OK
>>>>>>> 7518e892
    }

    feature("doDeleteTeam") {
        var formValidation : FormValidation

        scenario("No Team specified") {
            formValidation = PropertyUtil.doDeleteTeam(projectName1, property2, " ")
            formValidation.kind shouldBe FormValidation.Kind.ERROR
            formValidation.message shouldBe Constants.Error.NO_TEAM
        }

        scenario("No Parent Property") {
            formValidation = PropertyUtil.doDeleteTeam(projectName1, null, team1)
            formValidation.kind shouldBe FormValidation.Kind.ERROR
            formValidation.message shouldBe Constants.Error.UNEXPECTED
        }

        scenario("Successful Action") {
            PropertyUtil.doDeleteTeam(projectName1, property2, team1).kind shouldBe FormValidation.Kind.OK
        }

        scenario("Successful Action") {
            PropertyUtil.doDeleteTeam(projectName1, property1, team2).kind shouldBe FormValidation.Kind.OK
        }
    }

    feature("doFillTeamsBoxItems") {
        PropertyUtil.doFillTeamsBoxItems(property1).size shouldBe 2
    }

    feature("doFillUsersBoxItems") {
        scenario("Project1")
        {
            PropertyUtil.doFillUsersBoxItems(projectName1).size shouldBe 1
        }

        scenario("Project2")
        {
            PropertyUtil.doFillUsersBoxItems(projectName2).size shouldBe 1
        }
    }

<<<<<<< HEAD
    feature("doRemoveUserFromTeam") {
        var formValidation : FormValidation

        scenario("No Team specified") {
            formValidation = PropertyUtil.doRemoveUserFromTeam(job2, " ", "")
            formValidation.kind shouldBe FormValidation.Kind.ERROR
            formValidation.message shouldBe Constants.Error.NO_TEAM
        }

        scenario("No parent job given") {
            formValidation = PropertyUtil.doRemoveUserFromTeam(null, team1, "")
            formValidation.kind shouldBe FormValidation.Kind.ERROR
            formValidation.message shouldBe Constants.Error.PARENT
        }

        scenario("User already not in Team") {
            formValidation = PropertyUtil.doRemoveUserFromTeam(job2, team1, userName3)
            formValidation.kind shouldBe FormValidation.Kind.ERROR
            formValidation.message shouldBe Constants.Error.USER_NOT_IN_TEAM
        }

        scenario("User already not in Team") {
            formValidation = PropertyUtil.doRemoveUserFromTeam(job2, team1, userName2)
            formValidation.kind shouldBe FormValidation.Kind.ERROR
            formValidation.message shouldBe Constants.Error.USER_NOT_IN_TEAM
        }

        scenario("User already not in Team") {
            formValidation = PropertyUtil.doRemoveUserFromTeam(job2, team1, userName1)
            formValidation.kind shouldBe FormValidation.Kind.ERROR
            formValidation.message shouldBe Constants.Error.USER_NOT_IN_TEAM
        }

        scenario("User does not exist") {
            formValidation = PropertyUtil.doRemoveUserFromTeam(job2, team1, "")
            formValidation.kind shouldBe FormValidation.Kind.ERROR
            formValidation.message shouldBe Constants.Error.UNKNOWN_USER
        }

        scenario("Successful Action") {
            PropertyUtil.doRemoveUserFromTeam(job1, team2, userName1).kind shouldBe FormValidation.Kind.OK
        }
=======
    @Test
    fun doRemoveUserFromTeam() {
        PropertyUtil.doRemoveUserFromTeam(job2, " ", "").kind shouldBe FormValidation.Kind.ERROR

        PropertyUtil.doRemoveUserFromTeam(null, team1, "").kind shouldBe FormValidation.Kind.ERROR

        PropertyUtil.doRemoveUserFromTeam(job2, team1, "$id3 ($userName3)").kind shouldBe FormValidation.Kind.ERROR

        PropertyUtil.doRemoveUserFromTeam(job2, team1, "$id2 ($userName2)").kind shouldBe FormValidation.Kind.ERROR

        PropertyUtil.doRemoveUserFromTeam(job2, team1, "$id1 ($userName1)").kind shouldBe FormValidation.Kind.ERROR

        PropertyUtil.doRemoveUserFromTeam(job1, team2, "$id1 ($userName1)").kind shouldBe FormValidation.Kind.OK
>>>>>>> 7518e892
    }

    feature("doReset") {
        var formValidation : FormValidation

        scenario("No parent job given") {
            formValidation = PropertyUtil.doReset(null, null)
            formValidation.kind shouldBe FormValidation.Kind.ERROR
            formValidation.message shouldBe Constants.Error.PARENT
        }

        scenario("Parent job has no property") {
            formValidation = PropertyUtil.doReset(job1, null)
            formValidation.kind shouldBe FormValidation.Kind.ERROR
            formValidation.message shouldBe Constants.Error.PARENT_WITHOUT_PROPERTY
        }

        scenario("Successful Action") {
            PropertyUtil.doReset(job1, property1).kind shouldBe FormValidation.Kind.OK
        }

        scenario("Successful Action") {
            PropertyUtil.doReset(job2, property2).kind shouldBe FormValidation.Kind.OK
        }
    }

    feature("doShowTeamMemberships") {
        scenario("Test on Job1") {
            PropertyUtil.doShowTeamMemberships(job1, property1) shouldBe "{\"Team2\":[],\"Team1\":[]}"
        }

        scenario("Test on Job2") {
            PropertyUtil.doShowTeamMemberships(job2, property2) shouldBe "{\"Team1\":[\"User1\"]}"
        }
    }

    feature("realUser") {
        scenario("Successful Action") {
            PropertyUtil.realUser(user1) shouldBe true
        }

        scenario("User without Login information") {
        val user4 = mockkClass(User::class)
            every { user4.properties } returns mapOf(mockkClass(GameUserPropertyDescriptor::class)
                    to mockkClass(org.gamekins.GameUserProperty::class))
            PropertyUtil.realUser(user4) shouldBe false
        }
    }

    //Does not make sense to test JacocoUtil.reconfigure(), since a real Jenkins would be needed for it.
})<|MERGE_RESOLUTION|>--- conflicted
+++ resolved
@@ -28,7 +28,6 @@
 import io.mockk.mockkStatic
 import io.mockk.unmockkAll
 
-<<<<<<< HEAD
 class PropertyUtilTest : FeatureSpec({
 
     val job1 = mockkClass(Job::class)
@@ -45,36 +44,13 @@
     val userName1 = "User1"
     val userName2 = "User2"
     val userName3 = "User3"
+    val id1 = "ID1"
+    val id2 = "ID2"
+    val id3 = "ID3"
     val projectName1 = "Project1"
     val projectName2 = "Project2"
 
     beforeSpec {
-=======
-class PropertyUtilTest : AnnotationSpec() {
-
-    private val job1 = mockkClass(Job::class)
-    private val job2 = mockkClass(Job::class)
-    private val property1 = mockkClass(org.gamekins.property.GameJobProperty::class)
-    private val property2 = mockkClass(org.gamekins.property.GameJobProperty::class)
-    private val user1 = mockkClass(User::class)
-    private val user2 = mockkClass(User::class)
-    private val user3 = mockkClass(User::class)
-    private val userProperty1 = mockkClass(org.gamekins.GameUserProperty::class)
-    private val detailsProperty = mockkClass(Details::class)
-    private val team1 = "Team1"
-    private val team2 = "Team2"
-    private val userName1 = "User1"
-    private val userName2 = "User2"
-    private val userName3 = "User3"
-    private val id1 = "ID1"
-    private val id2 = "ID2"
-    private val id3 = "ID3"
-    private val projectName1 = "Project1"
-    private val projectName2 = "Project2"
-
-    @BeforeAll
-    fun initAll() {
->>>>>>> 7518e892
         every { job1.fullName } returns projectName1
         every { job2.fullName } returns projectName2
 
@@ -151,7 +127,6 @@
         }
     }
 
-<<<<<<< HEAD
     feature("doAddUserToTeam") {
         var formValidation : FormValidation
 
@@ -168,19 +143,19 @@
         }
 
         scenario("User is already in a team") {
-            formValidation = PropertyUtil.doAddUserToTeam(job2, team1, userName3)
+            formValidation = PropertyUtil.doAddUserToTeam(job2, team1, "$id3 ($userName3)")
             formValidation.kind shouldBe FormValidation.Kind.ERROR
             formValidation.message shouldBe Constants.Error.USER_ALREADY_IN_TEAM
         }
 
         scenario("User is already in a team") {
-            formValidation = PropertyUtil.doAddUserToTeam(job2, team1, userName2)
+            formValidation = PropertyUtil.doAddUserToTeam(job2, team1, "$id2 ($userName2)")
             formValidation.kind shouldBe FormValidation.Kind.ERROR
             formValidation.message shouldBe Constants.Error.USER_ALREADY_IN_TEAM
         }
 
         scenario("User already in a team") {
-            formValidation = PropertyUtil.doAddUserToTeam(job2, team1, userName1)
+            formValidation = PropertyUtil.doAddUserToTeam(job2, team1, "$id1 ($userName1)")
             formValidation.kind shouldBe FormValidation.Kind.ERROR
             formValidation.message shouldBe Constants.Error.USER_ALREADY_IN_TEAM
         }
@@ -192,23 +167,8 @@
         }
 
         scenario("Successful Action") {
-            PropertyUtil.doAddUserToTeam(job1, team1, userName1).kind shouldBe FormValidation.Kind.OK
-        }
-=======
-    @Test
-    fun doAddUserToTeam() {
-        PropertyUtil.doAddUserToTeam(job2, " ", "").kind shouldBe FormValidation.Kind.ERROR
-
-        PropertyUtil.doAddUserToTeam(null, team1, "").kind shouldBe FormValidation.Kind.ERROR
-
-        PropertyUtil.doAddUserToTeam(job2, team1, "$id3 ($userName3)").kind shouldBe FormValidation.Kind.ERROR
-
-        PropertyUtil.doAddUserToTeam(job2, team1, "$id2 ($userName2)").kind shouldBe FormValidation.Kind.ERROR
-
-        PropertyUtil.doAddUserToTeam(job2, team1, "$id1 ($userName1)").kind shouldBe FormValidation.Kind.ERROR
-
-        PropertyUtil.doAddUserToTeam(job1, team1, "$id1 ($userName1)").kind shouldBe FormValidation.Kind.OK
->>>>>>> 7518e892
+            PropertyUtil.doAddUserToTeam(job1, team1, "$id1 ($userName1)").kind shouldBe FormValidation.Kind.OK
+        }
     }
 
     feature("doDeleteTeam") {
@@ -251,7 +211,6 @@
         }
     }
 
-<<<<<<< HEAD
     feature("doRemoveUserFromTeam") {
         var formValidation : FormValidation
 
@@ -268,19 +227,19 @@
         }
 
         scenario("User already not in Team") {
-            formValidation = PropertyUtil.doRemoveUserFromTeam(job2, team1, userName3)
+            formValidation = PropertyUtil.doRemoveUserFromTeam(job2, team1, "$id3 ($userName3)")
             formValidation.kind shouldBe FormValidation.Kind.ERROR
             formValidation.message shouldBe Constants.Error.USER_NOT_IN_TEAM
         }
 
         scenario("User already not in Team") {
-            formValidation = PropertyUtil.doRemoveUserFromTeam(job2, team1, userName2)
+            formValidation = PropertyUtil.doRemoveUserFromTeam(job2, team1, "$id2 ($userName2)")
             formValidation.kind shouldBe FormValidation.Kind.ERROR
             formValidation.message shouldBe Constants.Error.USER_NOT_IN_TEAM
         }
 
         scenario("User already not in Team") {
-            formValidation = PropertyUtil.doRemoveUserFromTeam(job2, team1, userName1)
+            formValidation = PropertyUtil.doRemoveUserFromTeam(job2, team1, "$id1 ($userName1)")
             formValidation.kind shouldBe FormValidation.Kind.ERROR
             formValidation.message shouldBe Constants.Error.USER_NOT_IN_TEAM
         }
@@ -292,23 +251,8 @@
         }
 
         scenario("Successful Action") {
-            PropertyUtil.doRemoveUserFromTeam(job1, team2, userName1).kind shouldBe FormValidation.Kind.OK
-        }
-=======
-    @Test
-    fun doRemoveUserFromTeam() {
-        PropertyUtil.doRemoveUserFromTeam(job2, " ", "").kind shouldBe FormValidation.Kind.ERROR
-
-        PropertyUtil.doRemoveUserFromTeam(null, team1, "").kind shouldBe FormValidation.Kind.ERROR
-
-        PropertyUtil.doRemoveUserFromTeam(job2, team1, "$id3 ($userName3)").kind shouldBe FormValidation.Kind.ERROR
-
-        PropertyUtil.doRemoveUserFromTeam(job2, team1, "$id2 ($userName2)").kind shouldBe FormValidation.Kind.ERROR
-
-        PropertyUtil.doRemoveUserFromTeam(job2, team1, "$id1 ($userName1)").kind shouldBe FormValidation.Kind.ERROR
-
-        PropertyUtil.doRemoveUserFromTeam(job1, team2, "$id1 ($userName1)").kind shouldBe FormValidation.Kind.OK
->>>>>>> 7518e892
+            PropertyUtil.doRemoveUserFromTeam(job1, team2, "$id1 ($userName1)").kind shouldBe FormValidation.Kind.OK
+        }
     }
 
     feature("doReset") {
