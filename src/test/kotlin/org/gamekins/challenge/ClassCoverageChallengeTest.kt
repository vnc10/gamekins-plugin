--- conflicted
+++ resolved
@@ -27,7 +27,6 @@
 import org.gamekins.util.Constants.Parameters
 import org.jsoup.nodes.Document
 
-<<<<<<< HEAD
 class ClassCoverageChallengeTest : FeatureSpec({
 
     val className = "Challenge"
@@ -35,7 +34,6 @@
     val shortFilePath = "src/main/java/org/gamekins/challenge/$className.kt"
     val shortJacocoPath = "**/target/site/jacoco/"
     val shortJacocoCSVPath = "**/target/site/jacoco/csv"
-    val mocoJSONPath = "**/target/site/moco/mutation/"
     lateinit var details : SourceFileDetails
     lateinit var challenge : ClassCoverageChallenge
     val coverage = 0.0
@@ -46,26 +44,6 @@
     val data = mockkClass(Challenge.ChallengeGenerationData::class)
 
     beforeSpec {
-=======
-class ClassCoverageChallengeTest : AnnotationSpec() {
-
-    private val className = "Challenge"
-    private val path = FilePath(null, "/home/test/workspace")
-    private val shortFilePath = "src/main/java/org/gamekins/challenge/$className.kt"
-    private val shortJacocoPath = "**/target/site/jacoco/"
-    private val shortJacocoCSVPath = "**/target/site/jacoco/csv"
-    private lateinit var details : SourceFileDetails
-    private lateinit var challenge : ClassCoverageChallenge
-    private val coverage = 0.0
-    private val run = mockkClass(Run::class)
-    private val parameters = Parameters()
-    private val listener = TaskListener.NULL
-    private val branch = "master"
-    private val data = mockkClass(Challenge.ChallengeGenerationData::class)
-
-    @BeforeEach
-    fun init() {
->>>>>>> 7518e892
         parameters.branch = branch
         parameters.workspace = path
         parameters.jacocoResultsPath = shortJacocoPath
@@ -86,24 +64,16 @@
         unmockkAll()
     }
 
-<<<<<<< HEAD
     feature("getScore") {
         scenario("Coverage below 0.8")
         {
             challenge.getScore() shouldBe 1
         }
-=======
-    @Test
-    fun getScore() {
-        challenge.getScore() shouldBe 1
 
->>>>>>> 7518e892
         every { JacocoUtil.getCoverageInPercentageFromJacoco(any(), any()) } returns 0.9
         details = SourceFileDetails(parameters, shortFilePath, listener)
         every { data.selectedFile } returns details
         challenge = ClassCoverageChallenge(data)
-<<<<<<< HEAD
-
         scenario("Coverage above 0.8")
         {
             challenge.getScore() shouldBe 2
@@ -112,23 +82,11 @@
 
     feature("toEscapedString")
     {
-=======
-        challenge.getScore() shouldBe 2
-
->>>>>>> 7518e892
         challenge.toEscapedString() shouldBe "Write a test to cover more lines in class $className in package " +
                 "org.gamekins.challenge (created for branch $branch)"
     }
 
-<<<<<<< HEAD
     feature("isSolvable") {
-        scenario("No SourceFile")
-        {
-            challenge.isSolvable(parameters, run, listener) shouldBe true
-        }
-=======
-    @Test
-    fun isSolvable() {
         val solvableDetails = mockkClass(SourceFileDetails::class)
         every { solvableDetails.jacocoSourceFile } returns details.jacocoSourceFile
         every { solvableDetails.parameters } returns parameters
@@ -141,21 +99,31 @@
         every { solvableData.parameters } returns parameters
         val solvableChallenge = ClassCoverageChallenge(solvableData)
         val newParameters = Parameters(branch = "stale")
-        solvableChallenge.isSolvable(newParameters, run, listener) shouldBe true
+        scenario("Scenario")
+        {
+            solvableChallenge.isSolvable(newParameters, run, listener) shouldBe true
+        }
 
-        solvableChallenge.isSolvable(parameters, run, listener) shouldBe false
+        scenario("Scenario")
+        {
+            solvableChallenge.isSolvable(parameters, run, listener) shouldBe false
+        }
 
         every { solvableDetails.filesExists() } returns true
-        solvableChallenge.isSolvable(parameters, run, listener) shouldBe true
+        scenario("Scenario")
+        {
+            solvableChallenge.isSolvable(parameters, run, listener) shouldBe true
+        }
 
         parameters.branch = branch
-        solvableChallenge.isSolvable(parameters, run, listener) shouldBe true
->>>>>>> 7518e892
+        scenario("Scenario")
+        {
+            solvableChallenge.isSolvable(parameters, run, listener) shouldBe true
+        }
 
         val pathMock = mockkClass(FilePath::class)
         every { pathMock.exists() } returns true
         every { JacocoUtil.calculateCurrentFilePath(any(), any(), any()) } returns pathMock
-<<<<<<< HEAD
         scenario("All Lines covered (No uncovered / partially covered lines exist)")
         {
             challenge.isSolvable(parameters, run, listener) shouldBe false
@@ -173,16 +141,6 @@
         {
             challenge.isSolvable(parameters, run, listener) shouldBe true
         }
-=======
-        solvableChallenge.isSolvable(parameters, run, listener) shouldBe false
-
-        every { JacocoUtil.calculateCoveredLines(any(), "pc") } returns 1
-        solvableChallenge.isSolvable(parameters, run, listener) shouldBe true
-
-        every { JacocoUtil.calculateCoveredLines(any(), "pc") } returns 0
-        every { JacocoUtil.calculateCoveredLines(any(), "nc") } returns 1
-        solvableChallenge.isSolvable(parameters, run, listener) shouldBe true
->>>>>>> 7518e892
     }
 
     feature("isSolved") {
@@ -190,24 +148,15 @@
         every { pathMock.exists() } returns false
         every { pathMock.remote } returns path.remote
         every { JacocoUtil.getJacocoFileInMultiBranchProject(any(), any(), any(), any()) } returns pathMock
-<<<<<<< HEAD
         scenario("File does not exist")
         {
             challenge.isSolved(parameters, run, listener) shouldBe false
         }
-
         every { pathMock.exists() } returns true
         scenario("No line fully covered")
         {
             challenge.isSolved(parameters, run, listener) shouldBe false
         }
-=======
-        challenge.isSolved(parameters, run, listener) shouldBe false
-
-        every { pathMock.exists() } returns true
-        challenge.isSolved(parameters, run, listener) shouldBe false
->>>>>>> 7518e892
-
         every { JacocoUtil.calculateCoveredLines(any(), "fc") } returns 1
         scenario("One line is fully covered")
         {
