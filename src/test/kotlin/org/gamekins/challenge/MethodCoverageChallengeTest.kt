--- conflicted
+++ resolved
@@ -27,7 +27,6 @@
 import org.gamekins.util.Constants.Parameters
 import org.jsoup.nodes.Document
 
-<<<<<<< HEAD
 class MethodCoverageChallengeTest : FeatureSpec({
 
     val className = "Challenge"
@@ -35,7 +34,6 @@
     val shortFilePath = "src/main/java/org/gamekins/challenge/$className.kt"
     val shortJacocoPath = "**/target/site/jacoco/"
     val shortJacocoCSVPath = "**/target/site/jacoco/csv"
-    val mocoJSONPath = "**/target/site/moco/mutation/"
     lateinit var details : SourceFileDetails
     lateinit var challenge : MethodCoverageChallenge
     lateinit var method : JacocoUtil.CoverageMethod
@@ -48,28 +46,6 @@
     val data = mockkClass(Challenge.ChallengeGenerationData::class)
 
     beforeContainer {
-=======
-class MethodCoverageChallengeTest : AnnotationSpec() {
-
-    private val className = "Challenge"
-    private val path = FilePath(null, "/home/test/workspace")
-    private val shortFilePath = "src/main/java/org/gamekins/challenge/$className.kt"
-    private val shortJacocoPath = "**/target/site/jacoco/"
-    private val shortJacocoCSVPath = "**/target/site/jacoco/csv"
-    private lateinit var details : SourceFileDetails
-    private lateinit var challenge : MethodCoverageChallenge
-    private lateinit var method : JacocoUtil.CoverageMethod
-    private val coverage = 0.0
-    private val run = mockkClass(Run::class)
-    private val parameters = Parameters()
-    private val listener = TaskListener.NULL
-    private val branch = "master"
-    private val methodName = "toString"
-    private val data = mockkClass(Challenge.ChallengeGenerationData::class)
-
-    @BeforeEach
-    fun init() {
->>>>>>> 7518e892
         parameters.branch = branch
         parameters.workspace = path
         parameters.jacocoResultsPath = shortJacocoPath
@@ -94,23 +70,15 @@
         unmockkAll()
     }
 
-<<<<<<< HEAD
     feature("getScore") {
         scenario("Coverage below 0.8")
         {
             challenge.getScore() shouldBe 2
         }
-=======
-    @Test
-    fun getScore() {
-        challenge.getScore() shouldBe 2
->>>>>>> 7518e892
-
         method = JacocoUtil.CoverageMethod(methodName, 10, 1, "")
         every { JacocoUtil.getNotFullyCoveredMethodEntries(any()) } returns arrayListOf(method)
         every { data.method } returns method
         challenge = MethodCoverageChallenge(data)
-<<<<<<< HEAD
         scenario("Coverage above 0.8")
         {
             challenge.getScore() shouldBe 3
@@ -119,20 +87,6 @@
     }
 
     feature("isSolvable") {
-        scenario("No MethodFile")
-        {
-            challenge.isSolvable(parameters, run, listener) shouldBe true
-        }
-=======
-        challenge.getScore() shouldBe 3
-
-        challenge.toEscapedString() shouldBe "Write a test to cover more lines of method toString in class Challenge in package org.gamekins.challenge (created for branch master)"
-
-        challenge.getName() shouldBe "Method Coverage"
-    }
-
-    @Test
-    fun isSolvable() {
         val solvableDetails = mockkClass(SourceFileDetails::class)
         every { solvableDetails.jacocoSourceFile } returns details.jacocoSourceFile
         every { solvableDetails.jacocoMethodFile } returns details.jacocoMethodFile
@@ -147,21 +101,35 @@
         every { solvableData.method } returns data.method
         val solvableChallenge = MethodCoverageChallenge(solvableData)
         val newParameters = Parameters(branch = "stale")
-        solvableChallenge.isSolvable(newParameters, run, listener) shouldBe true
+        scenario("Scenario")
+        {
+            solvableChallenge.isSolvable(newParameters, run, listener) shouldBe true
 
-        solvableChallenge.isSolvable(parameters, run, listener) shouldBe false
+        }
+
+        scenario("Scenario")
+        {
+            solvableChallenge.isSolvable(parameters, run, listener) shouldBe false
+
+        }
 
         every { solvableDetails.filesExists() } returns true
-        solvableChallenge.isSolvable(parameters, run, listener) shouldBe true
+        scenario("Scenario")
+        {
+            scenario("Scenario")
+            {
 
-        parameters.branch = branch
-        solvableChallenge.isSolvable(parameters, run, listener) shouldBe true
->>>>>>> 7518e892
+            }
+        }
+
+        scenario("No MethodFile")
+        {
+            challenge.isSolvable(parameters, run, listener) shouldBe true
+        }
 
         val pathMock = mockkClass(FilePath::class)
         every { pathMock.exists() } returns true
         every { JacocoUtil.calculateCurrentFilePath(any(), any(), any()) } returns pathMock
-<<<<<<< HEAD
         scenario("Method has no Entry in Jacoco File")
         {
             challenge.isSolvable(parameters, run, listener) shouldBe false
@@ -179,16 +147,6 @@
         {
             challenge.isSolvable(parameters, run, listener) shouldBe false
         }
-=======
-        solvableChallenge.isSolvable(parameters, run, listener) shouldBe false
-
-        every { JacocoUtil.getMethodEntries(any()) } returns arrayListOf(method)
-        solvableChallenge.isSolvable(parameters, run, listener) shouldBe true
-
-        method = JacocoUtil.CoverageMethod(methodName, 10, 0, "")
-        every { JacocoUtil.getMethodEntries(any()) } returns arrayListOf(method)
-        solvableChallenge.isSolvable(parameters, run, listener) shouldBe false
->>>>>>> 7518e892
     }
 
     feature("isSolved") {
