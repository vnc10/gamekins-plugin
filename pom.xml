--- conflicted
+++ resolved
@@ -339,11 +339,6 @@
                     <groupId>com.fasterxml.woodstox</groupId>
                     <artifactId>woodstox-core</artifactId>
                 </exclusion>
-<<<<<<< HEAD
-                <!--Temporary fix for:
-               Cannot resolve No versions available for org.osgi.service:org.osgi.service.prefs:jar:[1.1.0,1.2.0) within specified range-->
-=======
->>>>>>> 753b95c4
                 <exclusion>
                     <groupId>org.osgi.service</groupId>
                     <artifactId>org.osgi.service.prefs</artifactId>
