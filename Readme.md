## Gamekins Plugin
This is the repository of the Gamekins Plugin for Jenkins to add Gamifcation to Jenkins. 

### Software requirements
- Java Version 8 or 11
- Apache Maven

### Project requirements
- Java or Kotlin
- JaCoCo
- JUnit

### Development
Clone the project and execute ```mvn hpi:run``` on the command line. This will start a Jenkins on 
http://localhost:8080/jenkins/ with the plugin installed.

The plugin can also be opened by IntelliJ Idea and started by adding a new configuration with the command line 
argument ```hpi:run```. It can also be debugged this way.

### Installation
To install the plugin on a dedicated Jenkins, the Jenkins must have version 2.249.3 or higher. Create the compiled 
plugin by executing ```mvn clean package``` on the command line in the root project folder. The package is located in 
the path ```<project-root>/target/gamekins.hpi```. The packed version can also be found in the current release 
on Github.

On the Jenkins, navigate to the **Manage Plugins** settings in **Manage Jenkins**. Go to the **Advanced** tab and 
upload the plugin. After the first installation, the plugin should work without restarting the Jenkins, whereas an 
update of an existing installation requires a restart of Jenkins.

### Usage

Gamekins support the following project types:
 - Freestyle project
 - Maven project
 - Pipeline
 - Multibranch Pipeline
 - Organization folders with Multibranch Pipelines
 
#### Non-Pipeline projects
In the configuration page there is a section about Gamekins. The management of the teams and participants is located 
here as well as the activation of Gamekins. Some new data is only displayed after a reload of the configuration page. 
In addition, the publisher for Gamekins has to be added to the **Post-build Actions** with the following properties:

- Root folder of JaCoCo results: Starting from the project workspace with ```**/``` where the file ```index.html``` 
is located
- Path to jacoco.csv: Starting from the project workspace with ```**/``` where the file ```jacoco.csv``` is located 
(Note: include also the file name since it can be different from ```jacoco.csv```)
- Commits to be searched: Mainly for performance reasons (50 per default)
 
#### Pipeline projects
The configuration is the same as before, except that the call to the publisher must be done in the **Jenkinsfile** 
in the following or similar way (with example values):
 
```groovy
pipeline {
    post {
        always {
            gamekins jacocoCSVPath: '**/target/site/jacoco/jacoco.csv', jacocoResultsPath: '**/target/site/jacoco/', searchCommitCount: 50
        }
    }
}
```
To use the Jenkinsfile, you may need to install additional plugins on your Jenkins.
 
#### Organization folders
Since an organization folder consists of multiple projects, which configuration cannot (easily) be changed, Gamekins 
has to be enabled for each project. To do this, enable Gamekins for the project in the main configuration page of 
the folder. It can be disabled in the same way and now configured in the desired project as described before.

#### Adding teams and users
In the configuration page of the job underneath the checkboxes of the Gamekins section, new teams can be added and 
removed. The newly added team is only displayed after reloading the page. No information will be lost in the Gamekins 
section, even if a popup says otherwise. To add or remove a user to a team, choose both the team and the user in the 
dropdown menus and click on  the corresponding button. Team members can be looked up in the Leaderboard (more later).
 
#### Execution
If configured correctly, Gamekins is executed after each run of the project. Every output of the plugin, including 
error messages, will be logged at the end of the **Console Output** of the run.

#### Leaderboard
After activating Gamekins, a new entry named **Leaderboard** on the left side panel of the project is displayed. 
It shows the current points of each participant and team for everyone who can see the project. In addition, each 
signed-in user, who is participating, can see his/her Challenges as well as a help text explaining the basics of 
Gamekins.

#### Statistics
In the background, data about the usage of the project and the participants is logged for evaluation purposes. 
By activating the **Statistics** checkbox, another entry on the left side panel is displayed. Currently, the 
information is not sent to the developers, which may come in future with the consent of the owner of the Jenkins 
instance and privacy promises.

#### Additional help
Users who have been added to a team in the job can access a **Help** section in the Leaderboard with a short 
explanation of the Leaderboard itself, and the game in total.

### Extensibility
There are two possible ways to add Challenges to the current version of Gamekins:

#### Pull-Request
You can create a Pull-Request with new Challenges and features, which will be checked by us as soon as possible.

#### Dependency
You can also add Gamekins as a dependencies to your own plugin. 

Add your Challenges to the default Challenges of Gamekins in this way:

```kotlin
org.gamekins.GamePublisherDescriptor.challenges.put(NewChallenge::class.java, weight)
```

The key denotes here the Java Class of the Challenge and the value the weight of the Challenge. Choose
bigger weights for a higher probability that the Challenge is chosen for generation, and lower values for
the opposite. Each third party Challenge must have a constructor with 
```org.gamekins.challenge.Challenge.ChallengeGenerationData``` as only input parameter.

<<<<<<< HEAD
Add your Achievements to the default Achievements of Gamekins in this way:
```kotlin
org.gamekins.GamePublisherDescriptor.challenges.add(achievement)
```

You can of course inherit from ```org.gamekins.achievement.Achievement```, but there is an easier and faster way. 
Use the built-in ```org.gamekins.achievement.AchievementInitializer``` to initialize one or more Achievements from a 
json file with the following format:

```json
[
  {
    "badgePath": "/plugin/<your_plugin>/<path>/file.png",
    "unsolvedBadgePath": "/plugin/gamekins/icons/trophy.png",
    "description": "Solve a CoverageChallenge with at least 80% coverage in the required class",
    "title": "Most of the lines seem familiar",
    "fullyQualifiedFunctionName": "org.gamekins.util.AchievementUtil::haveClassWithXCoverage",
    "secret": false,
    "additionalParameters": {
      "haveCoverage": 0.8
    }
  }
]
```

The ```badgePath``` is the path to the icon for the Achievement if it is solved, ```unsolvedBadgePath``` if not. 
In Jenkins, the files saved in the ```webapp``` folder are available from the Jetty server during runtime. 
In Gamekins the path to the Achievements' icon is ```/plugin/gamekins/icons/trophy.png``` with the real path
```/webapp/icons/trophy.png```. ```description``` and ```title``` are self explaining in this context.

The ```fullyQualifiedFunctionName``` is built in the way ```<full_class_path>::<function_name>```, so that at runtime 
the method to check whether the Achievement is solved, can be found with reflection. You can use the built-in methods 
of Gamekins in the object ```org.gamekins.util.AchievementUtil``` or define your own methods. Keep in mind that each 
method called by the ```isSolved``` method of Achievement must have the following signature:

```kotlin
fun haveClassWithXCoverage(classes: ArrayList<JacocoUtil.ClassDetails>, constants: HashMap<String, String>,
                           run: Run<*, *>, property: GameUserProperty, workspace: FilePath, listener: TaskListener,
                           additionalParameters: HashMap<String, String>): Boolean
```

- The ```classes``` contain all recently changed classes of the current user (that is the user that owns the instance 
of the Achievement)
- The ```constants``` contain information and values about the project with the following keys: **projectName**, 
  **jacocoResultsPath**, **jacocoCSVPath**, **workspace**, **branch**, **projectCoverage**, **projectTests**, 
  **solved** (solved Challenges), **generated** (generated Challenges)
- The ```run``` contains all information about the current Jenkins build
- The ```property``` contains all Gamekins related information for the current user
- The ```workspace``` contains the path and channel to the current workspace
- The ```listener``` is used for logging into the console of the current build
- The ```additionalParameters``` are explained in the next paragraph

Back to the json file, the ```secret``` denotes whether the Achievement is secret and the description should not be 
shown in the Achievements view. The last parameter is the ```additionalParameters``` part, where additional 
key-value-pairs can be defined and propagated to the method defined via ```fullyQualifiedFunctionName```. The value is 
always a String, but it can be converted in the method if necessary.
=======
### Research
This project is funded by the [German Research Foundation](https://www.dfg.de/en/) and developed on the
[Chair of Software Engineering II](https://www.fim.uni-passau.de/lehrstuhl-fuer-software-engineering-ii/) at the 
University of Passau.
>>>>>>> a337c6c0
<|MERGE_RESOLUTION|>--- conflicted
+++ resolved
@@ -113,7 +113,6 @@
 the opposite. Each third party Challenge must have a constructor with 
 ```org.gamekins.challenge.Challenge.ChallengeGenerationData``` as only input parameter.
 
-<<<<<<< HEAD
 Add your Achievements to the default Achievements of Gamekins in this way:
 ```kotlin
 org.gamekins.GamePublisherDescriptor.challenges.add(achievement)
@@ -170,9 +169,8 @@
 shown in the Achievements view. The last parameter is the ```additionalParameters``` part, where additional 
 key-value-pairs can be defined and propagated to the method defined via ```fullyQualifiedFunctionName```. The value is 
 always a String, but it can be converted in the method if necessary.
-=======
+
 ### Research
 This project is funded by the [German Research Foundation](https://www.dfg.de/en/) and developed on the
 [Chair of Software Engineering II](https://www.fim.uni-passau.de/lehrstuhl-fuer-software-engineering-ii/) at the 
-University of Passau.
->>>>>>> a337c6c0
+University of Passau.